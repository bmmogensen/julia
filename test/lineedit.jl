--- conflicted
+++ resolved
@@ -3,17 +3,6 @@
 
 a_foo = 0
 
-<<<<<<< HEAD
-const foo_keymap = (Char=>Function)[
-    'a' => (o...)->(global a_foo; a_foo += 1)
-]
-
-b_foo = 0
-
-const foo2_keymap = (Char=>Function)[
-    'b' => (o...)->(global b_foo; b_foo += 1)
-]
-=======
 const foo_keymap = Dict(
     'a' => (o...)->(global a_foo; a_foo += 1)
 )
@@ -23,22 +12,14 @@
 const foo2_keymap = Dict(
     'b' => (o...)->(global b_foo; b_foo += 1)
 )
->>>>>>> 1224d7f5
 
 a_bar = 0
 b_bar = 0
 
-<<<<<<< HEAD
-const bar_keymap = (Char=>Function)[
-    'a' => (o...)->(global a_bar; a_bar += 1),
-    'b' => (o...)->(global b_bar; b_bar += 1)
-]
-=======
 const bar_keymap = Dict(
     'a' => (o...)->(global a_bar; a_bar += 1),
     'b' => (o...)->(global b_bar; b_bar += 1)
 )
->>>>>>> 1224d7f5
 
 test1_func = LineEdit.keymap([foo_keymap])
 
