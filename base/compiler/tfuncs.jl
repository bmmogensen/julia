--- conflicted
+++ resolved
@@ -1687,11 +1687,6 @@
     elseif f === Core.ifelse
         length(argtypes) == 3 || return false
         return argtypes[1] ⊑ Bool
-<<<<<<< HEAD
-    elseif f === Core.get_binding_type
-        length(argtypes) == 2 || return false
-        return argtypes[1] ⊑ Module && argtypes[2] ⊑ Symbol
-=======
     elseif f === typeassert
         length(argtypes) == 2 || return false
         a3 = argtypes[2]
@@ -1700,7 +1695,9 @@
             return true
         end
         return false
->>>>>>> 5f79cb38
+    elseif f === Core.get_binding_type
+        length(argtypes) == 2 || return false
+        return argtypes[1] ⊑ Module && argtypes[2] ⊑ Symbol
     end
     return false
 end
