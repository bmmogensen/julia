--- conflicted
+++ resolved
@@ -2963,16 +2963,13 @@
                 @debug "Rejecting cache file $cachefile for $modkey since it would require usage of pkgimage"
                 return true
             end
-<<<<<<< HEAD
-            if !check_clone_targets(clone_targets)
-                image_targets = parse_image_targets(clone_targets)
-                curr_targets = current_image_targets()
-                @debug "Rejecting cache file $cachefile for $modkey since pkgimage can't be loaded on this target" image_targets curr_targets
-=======
             rejection_reasons = check_clone_targets(clone_targets)
             if !isnothing(rejection_reasons)
                 @debug "Rejecting cache file $cachefile for $modkey\n" * rejection_reasons
->>>>>>> d36af12c
+                image_targets = parse_image_targets(clone_targets)
+                curr_targets = current_image_targets()
+                @debug "Image targets: $image_targets"
+                @debug "Current targets: $curr_targets"
                 return true
             end
             if !isfile(ocachefile)
