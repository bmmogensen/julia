--- conflicted
+++ resolved
@@ -2814,7 +2814,6 @@
     print(io, ", opt_level = ", cf.opt_level)
 end
 
-<<<<<<< HEAD
 struct ImageTarget
     name::String
     flags::Int32
@@ -2891,7 +2890,8 @@
     end
     print(io, ")")
     # Is feature_dis useful?
-=======
+end
+
 # Set by FileWatching.__init__()
 global mkpidlock_hook
 global trymkpidlock_hook
@@ -2919,7 +2919,6 @@
         # for packages loaded before FileWatching.__init__()
         f()
     end
->>>>>>> 95015401
 end
 
 # returns true if it "cachefile.ji" is stale relative to "modpath.jl" and build_id for modkey
