## 1-dimensional ranges ##

typealias Dims (Size...)

abstract Ranges{T<:Real} <: AbstractArray{T,1}

type Range{T<:Real} <: Ranges{T}
    start::T
    step::T
    stop::T
end
Range(start, step, stop) = Range(promote(start, step, stop)...)
Range{T}(start::T, step::T, stop::T) =
    throw(MethodError(Range, (start,step,stop)))

type Range1{T<:Real} <: Ranges{T}
    start::T
    stop::T
end
Range1(start, stop) = Range1(promote(start, stop)...)
Range1{T}(start::T, stop::T) =
    throw(MethodError(Range1, (start,stop)))

colon(start::Real, stop::Real, step::Real) = Range(start, step, stop)
colon(start::Real, stop::Real) = Range1(start, stop)

similar(r::Ranges, T::Type, dims::Dims) = Array(T, dims)

step(r::Range)  = r.step
step(r::Range1) = one(r.start)

show(r::Range)  = print(r.start,':',r.step,':',r.stop)
show(r::Range1) = print(r.start,':',r.stop)

length{T<:Int}(r::Range{T}) = max(zero(T), div(r.stop-r.start+r.step, r.step))
length{T<:Int}(r::Range1{T}) = max(zero(T), r.stop-r.start+1)
length{T}(r::Range{T}) = max(0, itrunc((r.stop-r.start)/r.step+1))
length{T}(r::Range1{T}) = max(0, itrunc(r.stop-r.start+1))
size(r::Ranges) = tuple(length(r))
numel(r::Ranges) = length(r)

isempty(r::Range) = (r.step > 0 ? r.stop < r.start : r.stop > r.start)
isempty(r::Range1) = (r.stop < r.start)

start{T<:Int}(r::Ranges{T}) = r.start
next{T<:Int}(r::Ranges{T}, i::T) = (i, i+step(r))
done{T<:Int}(r::Ranges{T}, i::T) = (step(r) < 0 ? i < r.stop : i > r.stop)
done{T<:Int}(r::Range1{T}, i::T) = (i > r.stop)

start(r::Ranges) = 0
next(r::Ranges, i::Int) = (r.start+i*step(r), i+1)
done(r::Ranges, i::Int) = (step(r) < 0 ? r.start+i*step(r) < r.stop :
                                         r.start+i*step(r) > r.stop)
done(r::Range1, i::Int) = (r.start+i > r.stop)

ref(r::Range, s::Range{Index}) = Range(r[s[1]],r.step*s.step,r[s[end]])
ref(r::Range1, s::Range{Index}) = Range(r[s[1]],s.step,r[s[end]])
ref(r::Range, s::Range1{Index}) = Range(r[s[1]],r.step,r[s[end]])
ref(r::Range1, s::Range1{Index}) = Range1(r[s[1]],r[s[end]])

function ref(r::Range, i::Int)
    if i < 1; error(BoundsError); end
    x = r.start + (i-1)*step(r)
    if step(r) > 0 ? x > r.stop : x < r.stop
        error(BoundsError)
    end
    return x
end

function ref(r::Range1, i::Int)
    if i < 1; error(BoundsError); end
    x = r.start + (i-1)
    if x > r.stop
        error(BoundsError)
    end
    return x
end

last{T<:Int}(r::Range1{T}) = r.stop
last(r::Ranges) = r.start + (length(r)-1)*step(r)

isequal(r::Range1, s::Range1) = r.start==s.start && r.stop==s.stop
isequal(r::Ranges, s::Ranges) = r.start==s.start && step(r)==step(s) && last(r)==last(s)

intersect(r::Range1, s::Range1) = max(r.start,s.start):min(r.stop,s.stop)

function intersect(r::Range1, s::Range)
    sta = start(s)
    ste = step(s)
    sto = s[end]
    lo = r.start
    hi = r.stop
    i0 = max(lo, sta + ste*div((lo-sta)+ste-1, ste))
    i1 = min(hi, sta + ste*div((hi-sta), ste))
    i0 = max(i0, sta)
    i1 = min(i1, sto)
    i0:ste:i1
end
intersect(r::Range, s::Range1) = intersect(s, r)

## linear operations on ranges ##

-(r::Ranges) = Range(-r.start, -step(r), -r.stop)

+(x::Real, r::Range ) = Range(x+r.start, r.step, x+r.stop)
+(x::Real, r::Range1) = Range1(x+r.start, x+r.stop)
+(r::Ranges, x::Real) = x+r

-(x::Real, r::Ranges) = Range(x-r.start, -step(r), x-r.stop)
-(r::Range , x::Real) = Range(r.start-x, r.step, r.stop-x)
-(r::Range1, x::Real) = Range1(r.start-x, r.stop-x)

.*(x::Real, r::Ranges) = Range(x*r.start, x*step(r), x*r.stop)
.*(r::Ranges, x::Real) = x*r

<<<<<<< HEAD
/(r::Ranges, x::Real)  = Range(r.start/x, step(r)/x, r.stop/x)
=======
>>>>>>> a5395104
./(r::Ranges, x::Real) = Range(r.start/x, step(r)/x, r.stop/x)

function +(r1::Ranges, r2::Ranges)
    if length(r1) != length(r2); error("shape mismatch"); end
    Range(r1.start+r2.start, step(r1)+step(r2), r1.stop+r2.stop)
end

function -(r1::Ranges, r2::Ranges)
    if length(r1) != length(r2); error("shape mismatch"); end
    Range(r1.start-r2.start, step(r1)-step(r2), r1.stop-r2.stop)
end

## non-linear operations on ranges ##

./(x::Number, r::Ranges) = [ x/y | y=r ]
./(r::Ranges, y::Number) = [ x/y | x=r ]
function ./(r::Ranges, s::Ranges)
    if length(r) != length(s)
        error("argument dimensions must match")
    end
    [ r[i]/s[i] | i = 1:length(r) ]
end

function .*(r::Ranges, s::Ranges)
    if length(r) != length(s)
        error("argument dimensions must match")
    end
    [ r[i]*s[i] | i = 1:length(r) ]
end

.^(x::Number, r::Ranges) = [ x^y | y=r ]
.^(r::Ranges, y::Number) = [ x^y | x=r ]
function .^(r::Ranges, s::Ranges)
    if length(r) != length(s)
        error("argument dimensions must match")
    end
    [ r[i]^s[i] | i = 1:length(r) ]
end

## concatenation ##

function vcat{T}(r::Ranges{T})
    n = length(r)
    a = Array(T,n)
    i = 1
    for x = r
        a[i] = x
        i += 1
    end
    a
end

function vcat{T}(rs::Ranges{T}...)
    n = sum(length,rs)::Size
    a = Array(T,n)
    i = 1
    for r = rs
        for x = r
            a[i] = x
            i += 1
        end
    end
    a
end

## sorting ##

issorted(v::Range1) = true
issorted(v::Range) = v.step >= 0

sort(v::Range1) = v
sort!(v::Range1) = v

function sum(v::Range1)
    n1 = v.start-1
    n2 = v.stop
    return div((n2*(n2+1) - n1*(n1+1)), 2)
end<|MERGE_RESOLUTION|>--- conflicted
+++ resolved
@@ -113,10 +113,7 @@
 .*(x::Real, r::Ranges) = Range(x*r.start, x*step(r), x*r.stop)
 .*(r::Ranges, x::Real) = x*r
 
-<<<<<<< HEAD
 /(r::Ranges, x::Real)  = Range(r.start/x, step(r)/x, r.stop/x)
-=======
->>>>>>> a5395104
 ./(r::Ranges, x::Real) = Range(r.start/x, step(r)/x, r.stop/x)
 
 function +(r1::Ranges, r2::Ranges)
