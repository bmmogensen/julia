#include <stdio.h>
#include <stddef.h>
#include <stdint.h>
#include <stdlib.h>
#include <string.h>
#include <unistd.h>

#include "julia.h"
#include "support/ios.h"
#include "uv.h"

#ifdef __cplusplus
#include <cstring>
extern "C" {
#endif

/** This file contains wrappers for most of libuv's stream functionailty. Once we can allocate structs in Julia, this file will be removed */

typedef struct {
    jl_function_t *connectcb;
    jl_function_t *readcb;
    ios_t *stream;
} jl_stream_opts_t;

typedef struct {
    jl_function_t *exitcb;
    jl_function_t *closecb;
    uv_pipe_t* in;
    uv_pipe_t* out;
} jl_proc_opts_t;

typedef struct {
    jl_function_t *callcb;
} jl_async_opts_t;


static uv_buf_t jl_alloc_buf(uv_handle_t* handle, size_t suggested_size) {
    uv_buf_t buf;
    if(!handle->data)
        jl_error("jl_alloc_buf: Missing data");
    jl_stream_opts_t *opts = (jl_stream_opts_t*)handle->data;
    buf.len = ios_fillprep(opts->stream,suggested_size);
    buf.base = opts->stream->buf + opts->stream->bpos;
    return buf;
}

void closeHandle(uv_handle_t* handle)
{
    switch(handle->type) {
    case UV_NAMED_PIPE:
        if(handle->data) {
            jl_stream_opts_t *opts=handle->data;
            free(opts);
        } break;
    case UV_PROCESS:
        if(handle->data) {
            jl_proc_opts_t *opts=handle->data;
            if(opts->closecb) {
                jl_callback_call(opts->closecb,1,CB_PTR,handle);
            }
            free(opts);
            //pipes have to be closed where they are created to support reusing them
        } break;
    case UV_TTY:
            uv_tty_reset_mode();
            break;
    case UV_IDLE: //fall through to async
    case UV_ASYNC:
    case UV_TIMER:
        if(handle->data) {
            jl_async_opts_t *opts=handle->data;
            free(opts);
        }
    default:
        break;
    }
    free(handle);
}

DLLEXPORT void jl_run_event_loop(uv_loop_t *loop)
{
    if(loop) uv_run(loop);
}

DLLEXPORT void jl_process_events(uv_loop_t *loop)
{
    if(loop) uv_run_once(loop);
}


void jl_return_spawn(uv_process_t *p, int exit_status, int term_signal) {
    jl_proc_opts_t *opts = p->data;
    if(opts) {
        if(opts->exitcb)
            jl_callback_call(opts->exitcb,3,CB_PTR,p,CB_INT32,exit_status,CB_INT32,term_signal);
    }
    uv_close((uv_handle_t*)p,&closeHandle);
}

size_t jl_splitbuf(ios_t *to, ios_t *from, char delim)
{
    size_t total = 0, avail=from->size - from->bpos;
    size_t written;
    char *pd = (char*)memchr(from->buf+from->bpos, delim, avail);
    if (pd == NULL) {
        written = ios_write(to, from->buf+from->bpos, avail);
        from->bpos += avail;
        total += written;
        avail = 0;
    }
    else {
        size_t ntowrite = pd - (from->buf+from->bpos) + 1;
        written = ios_write(to, from->buf+from->bpos, ntowrite);
        from->bpos += ntowrite;
        total += written;
        return total;
    }
    return total;
}

void jl_readcb(uv_stream_t *handle, ssize_t nread, uv_buf_t buf)
{
    jl_stream_opts_t *opts;
    if(handle&&handle->data) {
        opts = handle->data;
        if(nread>0) { //no error/EOF
            opts->stream->size+=nread;
            opts->stream->bpos+=nread;
        }
        if(opts->readcb) {
            jl_callback_call(opts->readcb,4,CB_PTR,handle,CB_INT,nread,CB_PTR,(buf.base),CB_INT32,buf.len);
        }
    }
}

DLLEXPORT uv_pipe_t *jl_make_pipe(void)
{
    uv_pipe_t *pipe = malloc(sizeof(uv_pipe_t));
    uv_pipe_init(jl_event_loop,pipe,0);
    pipe->data = 0;//will be initilized on io
#ifdef __WIN32__
    pipe->handle=0;
#endif
    return pipe;
}

DLLEXPORT void jl_close_uv(uv_handle_t *handle)
{
    if(handle) uv_close(handle,&closeHandle);
}

DLLEXPORT int16_t jl_start_reading(uv_stream_t *handle, ios_t *iohandle,jl_function_t *callback)
{
    if(!handle)
        return -2;
    jl_stream_opts_t *opts = (jl_stream_opts_t *)handle->data;
    if(!opts) {
        opts = malloc(sizeof(jl_stream_opts_t));
        opts->connectcb=0; //this stream is not a server
    }
    opts->readcb=(jl_function_t*)callback;
    opts->stream = iohandle;
    handle->data = opts;
    return uv_read_start(handle,&jl_alloc_buf,&jl_readcb);
}

DLLEXPORT int16_t jl_change_readcb(uv_stream_t *handle,jl_function_t *callback)
{
    if(!handle||!handle->data)
        return -2;
    jl_stream_opts_t *opts = (jl_stream_opts_t *)handle->data;
    opts->readcb=callback;
    return 0;
}

DLLEXPORT int16_t jl_stop_reading(uv_stream_t *handle)
{
    if(!handle)
        return -2;
    int err = uv_read_stop(handle);
    return err;

}

DLLEXPORT void jl_connectcb(uv_stream_t *stream, int status)
{
    if(stream&&stream->data) {
        jl_stream_opts_t *opts = (jl_stream_opts_t *)stream->data;
        if(opts->connectcb)
            jl_callback_call(opts->connectcb,2,CB_PTR,stream,CB_INT32,status);
    }
}

DLLEXPORT int jl_listen(uv_stream_t* stream, int backlog, jl_function_t *cb)
{
    jl_stream_opts_t *opts = (jl_stream_opts_t *)stream->data;
    if(!opts) {
        opts = malloc(sizeof(jl_stream_opts_t));
        opts->stream=0;
        opts->readcb=0;
    }
    opts->connectcb=cb;
    return uv_listen(stream,backlog,&jl_connectcb);
}

DLLEXPORT uv_process_t *jl_spawn(char *name, char **argv, uv_pipe_t *stdin_pipe, uv_pipe_t *stdout_pipe, void *exitcb, void *closecb)
{
    jl_proc_opts_t *jlopts=malloc(sizeof(jl_proc_opts_t));
    uv_process_t *proc = malloc(sizeof(uv_process_t));
    uv_process_options_t opts;
    int error;
    opts.file = name;
    opts.env = NULL;
    opts.cwd = NULL;
    opts.args = argv;
    opts.stdin_stream = jlopts->in = stdin_pipe;
    opts.stdout_stream = jlopts->out = stdout_pipe;
    opts.stderr_stream = NULL;
    //opts.detached = 0; #This has been removed upstream to be uncommented once it is possible again
    opts.exit_cb = &jl_return_spawn;
    jlopts->exitcb=exitcb;
    jlopts->closecb=closecb;
    error = uv_spawn(jl_event_loop,proc,opts);
    if(error)
        jl_errorf("Failed to create process %s: %d",name,error);
    proc->data = jlopts;
    return proc;
}

#ifdef __WIN32__
DLLEXPORT struct tm* localtime_r(const time_t *t, struct tm *tm)
{
    auto struct tm *tmp = localtime(t); //localtime is reentrant on windows
    if (tmp)
        *tm = *tmp;
    return tmp;
}
#endif

DLLEXPORT uv_loop_t *jl_new_event_loop()
{
    return uv_loop_new();
}

DLLEXPORT uv_loop_t *jl_global_event_loop()
{
    return jl_io_loop;
}

DLLEXPORT uv_loop_t *jl_local_event_loop()
{
    return jl_event_loop;
}

void jl_async_callback(uv_handle_t *handle, int status)
{
    if(handle->data) {
        jl_async_opts_t* opts = handle->data;
        if(opts->callcb)
            jl_callback_call(opts->callcb,2,CB_PTR,handle,CB_INT32,status);
    }
}

DLLEXPORT uv_async_t *jl_make_async(uv_loop_t *loop,jl_function_t *cb)
{
    if(!loop)
        return 0;
    uv_async_t *async = malloc(sizeof(uv_async_t));
    jl_async_opts_t *opts = malloc(sizeof(jl_async_opts_t));
    opts->callcb = cb;
    uv_async_init(loop,async,(uv_async_cb)&jl_async_callback);
    async->data=opts;
    return async;
}

DLLEXPORT void jl_async_send(uv_async_t *handle) {
    if(handle) uv_async_send(handle);
}

DLLEXPORT uv_idle_t *jl_idle_init(uv_loop_t *loop)
{
    if(!loop)
        return 0;
    uv_idle_t *idle = malloc(sizeof(uv_idle_t));
    uv_idle_init(loop,idle);
    idle->data = 0;
    return idle;
}

DLLEXPORT int jl_idle_start(uv_idle_t *idle, void *cb)
{
    if(!idle||(idle)->data)
        return -2;
    jl_async_opts_t *opts = malloc(sizeof(jl_async_opts_t));
    opts->callcb = cb;
    (idle)->data=opts;
    return uv_idle_start(idle,(uv_idle_cb)&jl_async_callback);
}

DLLEXPORT int jl_idle_stop(uv_idle_t *idle) {
    if(!idle)
        return -2;
    if(idle->data) {
        free(idle->data);
    }
    return uv_idle_stop(idle);
}

<<<<<<< HEAD
DLLEXPORT uv_timer_t *jl_timer_init(uv_loop_t *loop)
=======
DLLEXPORT size_t jl_timer_init(uv_loop_t *loop)
>>>>>>> 8b2beae5
{
    if(!loop)
        return 0;
    uv_timer_t *timer = malloc(sizeof(uv_timer_t));
    uv_timer_init(loop,timer);
    timer->data=0;
    return (size_t)timer;
}

//units are in ms
DLLEXPORT int jl_timer_start(uv_timer_t* timer, jl_function_t *cb, int64_t timeout, int64_t repeat)
{
    jl_async_opts_t *opts = malloc(sizeof(jl_async_opts_t));
    opts->callcb = cb;
    (timer)->data=opts;
    return uv_timer_start(timer,(uv_timer_cb)&jl_async_callback,timeout,repeat);
}

DLLEXPORT int jl_timer_stop(uv_timer_t* timer)
{
    free(timer->data);
    timer->data=0;
    return uv_timer_stop(timer);
}

void jl_free_buffer(uv_write_t *uvw, int status) {
    free(uvw);
}

DLLEXPORT int jl_puts(char *str, uv_stream_t *stream)
{
    return jl_write(stream,str,strlen(str));
}

DLLEXPORT int jl_pututf8(uv_stream_t *s, uint32_t wchar )
{
    char buf[8];
    if (wchar < 0x80)
        return jl_putc((int)wchar, s);
    size_t n = u8_toutf8(buf, 8, &wchar, 1);
    return jl_write(s, buf, n);
}

static char chars[] = {
      0,  1,  2,  3,   4,  5,  6,  7,
      8,  9, 10, 11, 12, 13, 13, 15,
     16, 17, 18, 19, 20, 21, 22, 23,
     24, 25, 26, 27, 28, 29, 30, 31,
     32, 33, 34, 35, 36, 37, 38, 39,
     40, 41, 42, 43, 44, 45, 46, 47,
     48, 49, 50, 51, 52, 53, 54, 55,
     56, 57, 58, 59, 60, 61, 62, 63,
     64, 65, 66, 67, 68, 69, 70, 71,
     72, 73, 74, 75, 76, 77, 78, 79,
     80, 81, 82, 83, 84, 85, 86, 87,
     88, 89, 90, 91, 92, 93, 94, 95,
     96, 97, 98, 99,100,101,102,103,
    104,105,106,107,108,109,110,111,
    112,113,114,115,116,117,118,119,
    120,121,122,123,124,125,126,127,
    128,129,130,131,132,133,134,135,
    136,137,138,139,140,141,142,143,
    144,145,146,147,148,149,150,151,
    152,153,154,155,156,157,158,159,
    160,161,162,163,164,165,166,167,
    168,169,170,171,172,173,174,175,
    167,177,178,179,180,181,182,183,
    184,185,186,187,188,189,190,191,
    192,193,194,195,196,197,198,199,
    200,201,202,203,204,205,206,207,
    208,209,210,211,212,213,214,215,
    216,217,218,219,220,221,222,223,
    224,225,226,227,228,229,230,231,
    232,233,234,235,236,237,238,239,
    240,241,242,243,244,245,246,247,
    248,249,250,251,252,253,254,255
};

DLLEXPORT int jl_putc(char c, uv_stream_t *stream)
{
    if(stream->type<UV_FS_EVENT) { //is uv handle
        uv_write_t *uvw = malloc(sizeof(uv_write_t));
        uv_buf_t buf[]  = {{.base = chars+c,.len=1}};
        return uv_write(uvw,stream,buf,1,&jl_free_buffer);
    } else {
        ios_t *handle = stream;
        return ios_putc(c,handle);
    }
}

DLLEXPORT int jl_write(uv_stream_t *stream,char *str,size_t n)
{
    if(stream->type<UV_FS_EVENT) { //is uv handle
        uv_write_t *uvw = malloc(sizeof(uv_write_t));
        uv_buf_t buf[]  = {{.base = str,.len=n}};
        return uv_write(uvw,stream,buf,1,&jl_free_buffer);
    } else {
        ios_t *handle = stream;
        return ios_write(handle,str,n);
    }
}

int jl_vprintf(uv_stream_t *s, const char *format, va_list args)
{
    char *str=NULL;
    int c;
    va_list al;
    va_copy(al, args);

    c = vasprintf(&str, format, al);

    if (c >= 0) {
        jl_write(s, str, c);

        LLT_FREE(str);
    }
    va_end(al);
    return c;
}

int jl_printf(uv_stream_t *s, const char *format, ...)
{
    va_list args;
    int c;

    va_start(args, format);
    c = jl_vprintf(s, format, args);
    va_end(args);
    return c;
}

char *jl_bufptr(ios_t *s)
{
    return s->buf;
}

DLLEXPORT size_t jl_sizeof_uv_stream_t()
{
    return sizeof(uv_stream_t*);
}

DLLEXPORT void jl_exit(int exitcode)
{
    /*if(jl_io_loop) {
        jl_process_events(&jl_io_loop);
    }*/
    uv_tty_reset_mode();
    exit(exitcode);
}

DLLEXPORT int jl_cwd(char *buffer, size_t size)
{
    return (uv_cwd(buffer,size)).code;
}

DLLEXPORT int jl_getpid()
{
#ifdef __WIN32__
    return GetCurrentProcessId();
#else
    return getpid();
#endif
}

DLLEXPORT uv_tcp_t *jl_tcp_init(uv_loop_t* loop)
{
    if(!loop)
        return -2;
    uv_tcp_t *tcp = malloc(sizeof(uv_tcp_t));
    uv_tcp_init(loop,tcp);
    tcp->data=0;
    return tcp;
}

DLLEXPORT int jl_tcp_bind(uv_tcp_t* handle, uint16_t port, uint32_t host)
{
    struct sockaddr_in addr;
    memset(&addr, 0, sizeof(struct sockaddr_in));
    addr.sin_port = port;
    addr.sin_addr.s_addr = host;
    addr.sin_family = AF_INET;
    return uv_tcp_bind(handle,addr);
}

//WIN32 math functions that are not part of the CRT
#ifdef __WIN32__
DLLEXPORT float truncf(float x)
{
     return (x > 0) ? floor(x) : ceil(x);
}

DLLEXPORT double trunc(double x)
{
     return (x > 0) ? floor(x) : ceil(x);
}
#endif

#ifndef __WIN32__
#include <sys/types.h>
#include <ifaddrs.h>
DLLEXPORT
void getlocalip(char *buf, size_t len)
{
    struct ifaddrs * ifAddrStruct=NULL;
    struct ifaddrs * ifa=NULL;
    void * tmpAddrPtr=NULL;
    buf[0] = '\0';

    getifaddrs(&ifAddrStruct);

    for (ifa = ifAddrStruct; ifa != NULL; ifa = ifa->ifa_next) {
        if (ifa->ifa_addr && ifa->ifa_addr->sa_family==AF_INET) { // check it is IP4
            // is a valid IP4 Address
            tmpAddrPtr=&((struct sockaddr_in *)ifa->ifa_addr)->sin_addr;
            inet_ntop(AF_INET, tmpAddrPtr, buf, len);
            if (strcmp(buf,"127.0.0.1"))
                break;
            //printf("%s IP Address %s\n", ifa->ifa_name, addressBuffer);
        }
        /*
        else if (ifa->ifa_addr && ifa->ifa_addr->sa_family==AF_INET6) { // check it is IP6
            // is a valid IP6 Address
            tmpAddrPtr=&((struct sockaddr_in *)ifa->ifa_addr)->sin_addr;
            char addressBuffer[INET6_ADDRSTRLEN];
            inet_ntop(AF_INET6, tmpAddrPtr, addressBuffer, INET6_ADDRSTRLEN);
            printf("%s IP Address %s\n", ifa->ifa_name, addressBuffer);
        }
        */
    }
    if (ifAddrStruct!=NULL) freeifaddrs(ifAddrStruct);
}
#endif

#ifdef __cplusplus
}
#endif<|MERGE_RESOLUTION|>--- conflicted
+++ resolved
@@ -306,18 +306,14 @@
     return uv_idle_stop(idle);
 }
 
-<<<<<<< HEAD
 DLLEXPORT uv_timer_t *jl_timer_init(uv_loop_t *loop)
-=======
-DLLEXPORT size_t jl_timer_init(uv_loop_t *loop)
->>>>>>> 8b2beae5
 {
     if(!loop)
         return 0;
     uv_timer_t *timer = malloc(sizeof(uv_timer_t));
     uv_timer_init(loop,timer);
     timer->data=0;
-    return (size_t)timer;
+    return timer;
 }
 
 //units are in ms
