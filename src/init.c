// This file is a part of Julia. License is MIT: http://julialang.org/license

/*
  init.c
  system initialization and global state
*/
#include "platform.h"

#include <stdlib.h>
#include <string.h>
#include <stdio.h>
#include <assert.h>
#include <fcntl.h>

#include <errno.h>

#if !defined(_OS_WINDOWS_) || defined(_COMPILER_MINGW_)
#include <getopt.h>
#endif

#include "julia.h"
#include "julia_internal.h"
#include "threading.h"

#ifdef __cplusplus
extern "C" {
#endif

#ifdef _MSC_VER
DLLEXPORT char * dirname(char *);
#else
#include <libgen.h>
#endif

#ifdef _OS_WINDOWS_
#define WIN32_LEAN_AND_MEAN
#include <windows.h>
#include <dbghelp.h>
#include <io.h>
extern int needsSymRefreshModuleList;
extern BOOL (WINAPI *hSymRefreshModuleList)(HANDLE);
#else
#include <sys/resource.h>
#include <unistd.h>
#endif

static const char system_image_path[256] = "\0" JL_SYSTEM_IMAGE_PATH;

jl_options_t jl_options = { 0,    // quiet
                            NULL, // julia_home
                            NULL, // julia_bin
                            NULL, // eval
                            NULL, // print
                            NULL, // postboot
                            NULL, // load
                            &system_image_path[1], // image_file
                            NULL, // cpu_taget ("native", "core2", etc...)
                            0,    // nprocs
                            NULL, // machinefile
                            0,    // isinteractive
                            0,    // color
                            JL_OPTIONS_HISTORYFILE_ON, // historyfile
                            0,    // startupfile
                            JL_OPTIONS_COMPILE_DEFAULT, // compile_enabled
                            0,    // code_coverage
                            0,    // malloc_log
                            0,    // opt_level
                            JL_OPTIONS_CHECK_BOUNDS_DEFAULT, // check_bounds
                            1,    // depwarn
                            1,    // can_inline
                            JL_OPTIONS_FAST_MATH_DEFAULT,
                            0,    // worker
                            JL_OPTIONS_HANDLE_SIGNALS_ON,
#ifdef _OS_WINDOWS_
// TODO remove this when using LLVM 3.5+
                            JL_OPTIONS_USE_PRECOMPILED_NO,
#else
                            JL_OPTIONS_USE_PRECOMPILED_YES,
#endif
                            NULL, // bindto
                            NULL, // outputbc
                            NULL, // outputo
                            NULL, // outputji
                            0, // incremental
};

int jl_boot_file_loaded = 0;
char *jl_stack_lo;
char *jl_stack_hi;
size_t jl_page_size;

static void jl_find_stack_bottom(void)
{
    size_t stack_size;
#ifndef _OS_WINDOWS_
    struct rlimit rl;

    // When using memory sanitizer, increase stack size because msan bloats stack usage
#if defined(__has_feature)
#if __has_feature(memory_sanitizer)
    const rlim_t kStackSize = 32 * 1024 * 1024;   // 32MB stack
    int result;

    result = getrlimit(RLIMIT_STACK, &rl);
    if (result == 0) {
        if (rl.rlim_cur < kStackSize) {
            rl.rlim_cur = kStackSize;
            result = setrlimit(RLIMIT_STACK, &rl);
            if (result != 0) {
                fprintf(stderr, "setrlimit returned result = %d\n", result);
            }
        }
    }
#endif
#endif

    getrlimit(RLIMIT_STACK, &rl);
    stack_size = rl.rlim_cur;
#else
    stack_size = 262144;  // guess
#endif
    jl_stack_hi = (char*)&stack_size;
    jl_stack_lo = jl_stack_hi - stack_size;
}

struct uv_shutdown_queue_item { uv_handle_t *h; struct uv_shutdown_queue_item *next; };
struct uv_shutdown_queue { struct uv_shutdown_queue_item *first; struct uv_shutdown_queue_item *last; };

static void jl_uv_exitcleanup_add(uv_handle_t *handle, struct uv_shutdown_queue *queue)
{
    struct uv_shutdown_queue_item *item = (struct uv_shutdown_queue_item*)malloc(sizeof(struct uv_shutdown_queue_item));
    item->h = handle;
    item->next = NULL;
    if (queue->last) queue->last->next = item;
    if (!queue->first) queue->first = item;
    queue->last = item;
}

static void jl_uv_exitcleanup_walk(uv_handle_t *handle, void *arg)
{
    if (handle != (uv_handle_t*)JL_STDOUT && handle != (uv_handle_t*)JL_STDERR)
        jl_uv_exitcleanup_add(handle, (struct uv_shutdown_queue*)arg);
}

void jl_write_coverage_data(void);
void jl_write_malloc_log(void);
static void julia_save(void);

static struct uv_shutdown_queue_item *next_shutdown_queue_item(struct uv_shutdown_queue_item *item)
{
    struct uv_shutdown_queue_item *rv = item->next;
    free(item);
    return rv;
}

DLLEXPORT void jl_atexit_hook(int exitcode)
{
    if (exitcode == 0) julia_save();
    jl_print_gc_stats(JL_STDERR);
    if (jl_options.code_coverage)
        jl_write_coverage_data();
    if (jl_options.malloc_log)
        jl_write_malloc_log();
    if (jl_base_module) {
        jl_value_t *f = jl_get_global(jl_base_module, jl_symbol("_atexit"));
        if (f!=NULL && jl_is_function(f)) {
            JL_TRY {
                jl_apply((jl_function_t*)f, NULL, 0);
            }
            JL_CATCH {
                jl_printf(JL_STDERR, "\natexit hook threw an error: ");
                jl_static_show(JL_STDERR, jl_exception_in_transit);
            }
        }
    }

    jl_gc_run_all_finalizers();

    uv_loop_t *loop = jl_global_event_loop();

    if (loop == NULL) {
        return;
    }

    struct uv_shutdown_queue queue = {NULL, NULL};
    uv_walk(loop, jl_uv_exitcleanup_walk, &queue);
    // close stdout and stderr last, since we like being
    // able to show stuff (incl. printf's)
    if (JL_STDOUT != (void*) STDOUT_FILENO &&
        ((uv_handle_t*)JL_STDOUT)->type < UV_HANDLE_TYPE_MAX)
        jl_uv_exitcleanup_add((uv_handle_t*)JL_STDOUT, &queue);
    if (JL_STDERR != (void*) STDERR_FILENO &&
        ((uv_handle_t*)JL_STDERR)->type < UV_HANDLE_TYPE_MAX)
        jl_uv_exitcleanup_add((uv_handle_t*)JL_STDERR, &queue);
    //uv_unref((uv_handle_t*)JL_STDOUT);
    //uv_unref((uv_handle_t*)JL_STDERR);
    struct uv_shutdown_queue_item *item = queue.first;
    while (item) {
        JL_TRY {
            while (item) {
                uv_handle_t *handle = item->h;
                if (handle->type != UV_FILE && uv_is_closing(handle)) {
                    item = next_shutdown_queue_item(item);
                    continue;
                }
                switch(handle->type) {
                case UV_TTY:
                case UV_UDP:
                case UV_TCP:
                case UV_NAMED_PIPE:
                case UV_POLL:
                case UV_TIMER:
                case UV_ASYNC:
                case UV_FS_EVENT:
                case UV_FS_POLL:
                case UV_IDLE:
                case UV_PREPARE:
                case UV_CHECK:
                case UV_SIGNAL:
                case UV_PROCESS:
                case UV_FILE:
                    // These will be shutdown as appropriate by jl_close_uv
                    jl_close_uv(handle);
                    break;
                case UV_HANDLE:
                case UV_STREAM:
                case UV_UNKNOWN_HANDLE:
                case UV_HANDLE_TYPE_MAX:
                case UV_RAW_FD:
                case UV_RAW_HANDLE:
                default:
                    assert(0);
                }
                item = next_shutdown_queue_item(item);
            }
        }
        JL_CATCH {
            //error handling -- continue cleanup, as much as possible
            uv_unref(item->h);
            jl_printf(JL_STDERR, "error during exit cleanup: close: ");
            jl_static_show(JL_STDERR, jl_exception_in_transit);
            item = next_shutdown_queue_item(item);
        }
    }
    // force libuv to spin until everything has finished closing
    loop->stop_flag = 0;
    while (uv_run(loop,UV_RUN_DEFAULT)) {}
}

void jl_get_builtin_hooks(void);

DLLEXPORT uv_lib_t *jl_dl_handle;
uv_lib_t _jl_RTLD_DEFAULT_handle;
uv_lib_t *jl_RTLD_DEFAULT_handle=&_jl_RTLD_DEFAULT_handle;
#ifdef _OS_WINDOWS_
uv_lib_t _jl_ntdll_handle;
uv_lib_t _jl_exe_handle;
uv_lib_t _jl_kernel32_handle;
uv_lib_t _jl_crtdll_handle;
uv_lib_t _jl_winsock_handle;

DLLEXPORT uv_lib_t *jl_exe_handle=&_jl_exe_handle;
uv_lib_t *jl_ntdll_handle=&_jl_ntdll_handle;
uv_lib_t *jl_kernel32_handle=&_jl_kernel32_handle;
uv_lib_t *jl_crtdll_handle=&_jl_crtdll_handle;
uv_lib_t *jl_winsock_handle=&_jl_winsock_handle;
#endif

uv_loop_t *jl_io_loop;

void *init_stdio_handle(uv_file fd,int readable)
{
    void *handle;
    uv_handle_type type = uv_guess_handle(fd);
    jl_uv_file_t *file;
#ifndef _OS_WINDOWS_
    // Duplicate the file descriptor so we can later dup it over if we want to redirect
    // STDIO without having to worry about closing the associated libuv object.
    // On windows however, libuv objects remember streams by their HANDLE, so this is
    // unnecessary.
    fd = dup(fd);
#endif
    //jl_printf(JL_STDOUT, "%d: %d -- %d\n", fd, type, 0);
    switch(type) {
        case UV_TTY:
            handle = malloc(sizeof(uv_tty_t));
            if (uv_tty_init(jl_io_loop,(uv_tty_t*)handle,fd,readable)) {
                jl_errorf("error initializing stdio in uv_tty_init (%d, %d)", fd, type);
            }
            ((uv_tty_t*)handle)->data=0;
            uv_tty_set_mode((uv_tty_t*)handle,0); //cooked stdio
            break;
        case UV_UNKNOWN_HANDLE:
            // dup the descriptor with a new one pointing at the bit bucket ...
#if defined(_OS_WINDOWS_)
            _dup2(_open("NUL", O_RDWR | O_BINARY, _S_IREAD | _S_IWRITE), fd);
#else
            dup2(open("/dev/null", O_RDWR, S_IRUSR | S_IWUSR /* 0600 */ | S_IRGRP | S_IROTH /* 0644 */), fd);
#endif
            // ...and continue on as in the UV_FILE case
        case UV_FILE:
            file = (jl_uv_file_t*)malloc(sizeof(jl_uv_file_t));
            file->loop = jl_io_loop;
            file->type = UV_FILE;
            file->file = fd;
            file->data = 0;
            handle = file;
            break;
        case UV_NAMED_PIPE:
            handle = malloc(sizeof(uv_pipe_t));
            if (uv_pipe_init(jl_io_loop, (uv_pipe_t*)handle, (readable?UV_PIPE_READABLE:UV_PIPE_WRITABLE))) {
                jl_errorf("error initializing stdio in uv_pipe_init (%d, %d)", fd, type);
            }
            if (uv_pipe_open((uv_pipe_t*)handle,fd)) {
                jl_errorf("error initializing stdio in uv_pipe_open (%d, %d)", fd, type);
            }
            ((uv_pipe_t*)handle)->data=0;
            break;
        case UV_TCP:
            handle = malloc(sizeof(uv_tcp_t));
            if (uv_tcp_init(jl_io_loop, (uv_tcp_t*)handle)) {
                jl_errorf("error initializing stdio in uv_tcp_init (%d, %d)", fd, type);
            }
            if (uv_tcp_open((uv_tcp_t*)handle,fd)) {
                jl_errorf("error initializing stdio in uv_tcp_open (%d, %d)", fd, type);
            }
            ((uv_tcp_t*)handle)->data=0;
            break;
        case UV_UDP:
        default:
            jl_errorf("this type of handle for stdio is not yet supported (%d, %d)", fd, type);
            break;
    }
    return handle;
}

void init_stdio()
{   //order must be 2,1,0
    JL_STDERR = (uv_stream_t*)init_stdio_handle(STDERR_FILENO,0);
    JL_STDOUT = (uv_stream_t*)init_stdio_handle(STDOUT_FILENO,0);
    JL_STDIN  = (uv_stream_t*)init_stdio_handle(STDIN_FILENO,1);

    jl_flush_cstdio();
}

#ifdef JL_USE_INTEL_JITEVENTS
char jl_using_intel_jitevents; // Non-zero if running under Intel VTune Amplifier
#endif

#ifdef JL_USE_OPROFILE_JITEVENTS
char jl_using_oprofile_jitevents = 0; // Non-zero if running under OProfile
#endif

int isabspath(const char *in)
{
#ifdef _OS_WINDOWS_
    char c0 = in[0];
    if (c0 == '/' || c0 == '\\') {
        return 1; // absolute path relative to %CD% (current drive), or UNC
    }
    else {
        int s = strlen(in);
        if (s > 2) {
            char c1 = in[1];
            char c2 = in[2];
            if (c1 == ':' && (c2 == '/' || c2 == '\\')) return 1; // absolute path
        }
    }
#else
    if (in[0] == '/') return 1; // absolute path
#endif
    return 0; // relative path
}

static char *abspath(const char *in)
{ // compute an absolute path location, so that chdir doesn't change the file reference
#ifndef _OS_WINDOWS_
    char *out = realpath(in, NULL);
    if (!out) {
        if (in[0] == PATHSEPSTRING[0]) {
            out = strdup(in);
        }
        else {
            size_t path_size = PATH_MAX;
            size_t len = strlen(in);
            char *path = (char*)malloc(PATH_MAX);
            if (uv_cwd(path, &path_size)) {
                jl_error("fatal error: unexpected error while retrieving current working directory");
            }
            if (path_size + len + 1 >= PATH_MAX) {
                jl_error("fatal error: current working directory path too long");
            }
            path[path_size-1] = PATHSEPSTRING[0];
            memcpy(path+path_size, in, len+1);
            out = strdup(path);
            free(path);
        }
    }
#else
    DWORD n = GetFullPathName(in, 0, NULL, NULL);
    if (n <= 0) {
        jl_error("fatal error: jl_options.image_file path too long or GetFullPathName failed");
    }
    char *out = (char*)malloc(n);
    DWORD m = GetFullPathName(in, n, out, NULL);
    if (n != m + 1) {
        jl_error("fatal error: jl_options.image_file path too long or GetFullPathName failed");
    }
#endif
    return out;
}

static void jl_resolve_sysimg_location(JL_IMAGE_SEARCH rel)
{ // this function resolves the paths in jl_options to absolute file locations as needed
  // and it replaces the pointers to `julia_home`, `julia_bin`, `image_file`, and output file paths
  // it may fail, print an error, and exit(1) if any of these paths are longer than PATH_MAX
  //
  // note: if you care about lost memory, you should call the appropriate `free()` function
  // on the original pointer for each `char*` you've inserted into `jl_options`, after
  // calling `julia_init()`
    char *free_path = (char*)malloc(PATH_MAX);
    size_t path_size = PATH_MAX;
    if (uv_exepath(free_path, &path_size)) {
        jl_error("fatal error: unexpected error while retrieving exepath");
    }
    if (path_size >= PATH_MAX) {
        jl_error("fatal error: jl_options.julia_bin path too long");
    }
    jl_options.julia_bin = strdup(free_path);
    if (!jl_options.julia_home) {
        jl_options.julia_home = getenv("JULIA_HOME");
        if (!jl_options.julia_home) {
            jl_options.julia_home = dirname(free_path);
        }
    }
    if (jl_options.julia_home)
        jl_options.julia_home = abspath(jl_options.julia_home);
    free(free_path);
    free_path = NULL;
    if (jl_options.image_file) {
        if (rel == JL_IMAGE_JULIA_HOME && !isabspath(jl_options.image_file)) {
            // build time path, relative to JULIA_HOME
            free_path = (char*)malloc(PATH_MAX);
            int n = snprintf(free_path, PATH_MAX, "%s" PATHSEPSTRING "%s",
                             jl_options.julia_home, jl_options.image_file);
            if (n >= PATH_MAX || n < 0) {
                jl_error("fatal error: jl_options.image_file path too long");
            }
            jl_options.image_file = free_path;
        }
        if (jl_options.image_file)
            jl_options.image_file = abspath(jl_options.image_file);
        if (free_path) {
            free(free_path);
            free_path = NULL;
        }
    }
    if (jl_options.outputo)
        jl_options.outputo = abspath(jl_options.outputo);
    if (jl_options.outputji)
        jl_options.outputji = abspath(jl_options.outputji);
    if (jl_options.outputbc)
        jl_options.outputbc = abspath(jl_options.outputbc);
    if (jl_options.machinefile)
        jl_options.machinefile = abspath(jl_options.machinefile);
    if (jl_options.load)
        jl_options.load = abspath(jl_options.load);
}

void _julia_init(JL_IMAGE_SEARCH rel)
{
    libsupport_init();
    jl_io_loop = uv_default_loop(); // this loop will internal events (spawning process etc.),
                                    // best to call this first, since it also initializes libuv
    restore_signals();
    jl_resolve_sysimg_location(rel);
    // loads sysimg if available, and conditionally sets jl_options.cpu_target
    jl_preload_sysimg_so(jl_options.image_file);
    if (jl_options.cpu_target == NULL)
        jl_options.cpu_target = "native";

    jl_page_size = jl_getpagesize();
    uint64_t total_mem = uv_get_total_memory();
    if (total_mem >= (size_t)-1) {
        total_mem = (size_t)-1;
    }
    jl_arr_xtralloc_limit = total_mem / 100;  // Extra allocation limited to 1% of total RAM
    jl_find_stack_bottom();
    jl_dl_handle = (uv_lib_t *) jl_load_dynamic_library(NULL, JL_RTLD_DEFAULT);
#ifdef RTLD_DEFAULT
    jl_RTLD_DEFAULT_handle->handle = RTLD_DEFAULT;
#else
    jl_RTLD_DEFAULT_handle->handle = jl_dl_handle->handle;
#endif
#ifdef _OS_WINDOWS_
    uv_dlopen("ntdll.dll", jl_ntdll_handle); // bypass julia's pathchecking for system dlls
    uv_dlopen("kernel32.dll", jl_kernel32_handle);
#if _MSC_VER == 1800
    uv_dlopen("msvcr120.dll", jl_crtdll_handle);
#else
    uv_dlopen("msvcrt.dll", jl_crtdll_handle);
#endif
    uv_dlopen("ws2_32.dll", jl_winsock_handle);
    _jl_exe_handle.handle = GetModuleHandleA(NULL);
    if (!DuplicateHandle(GetCurrentProcess(), GetCurrentThread(),
                         GetCurrentProcess(), (PHANDLE)&hMainThread, 0,
                         TRUE, DUPLICATE_SAME_ACCESS)) {
        jl_printf(JL_STDERR, "WARNING: failed to access handle to main thread\n");
    }
    SymSetOptions(SYMOPT_UNDNAME | SYMOPT_DEFERRED_LOADS | SYMOPT_LOAD_LINES);
    if (!SymInitialize(GetCurrentProcess(), NULL, 1)) {
        jl_printf(JL_STDERR, "WARNING: failed to initialize stack walk info\n");
    }
    needsSymRefreshModuleList = 0;
    uv_lib_t jl_dbghelp;
    uv_dlopen("dbghelp.dll",&jl_dbghelp);
    if (uv_dlsym(&jl_dbghelp, "SymRefreshModuleList", (void**)&hSymRefreshModuleList))
        hSymRefreshModuleList = 0;
#endif

#if defined(JL_USE_INTEL_JITEVENTS)
    const char *jit_profiling = getenv("ENABLE_JITPROFILING");
    if (jit_profiling && atoi(jit_profiling)) {
        jl_using_intel_jitevents = 1;
    }
#endif

<<<<<<< HEAD
#if defined(__linux__)
    int ncores = jl_cpu_cores();
    if (ncores > 1) {
        cpu_set_t cpumask;
        CPU_ZERO(&cpumask);
        for(int i=0; i < ncores; i++) {
            CPU_SET(i, &cpumask);
        }
        sched_setaffinity(0, sizeof(cpu_set_t), &cpumask);
    }
#endif

    jl_init_threading();

=======
#if defined(JL_USE_OPROFILE_JITEVENTS)
    const char *jit_profiling = getenv("ENABLE_JITPROFILING");
    if (jit_profiling && atoi(jit_profiling)) {
        jl_using_oprofile_jitevents = 1;
    }
#endif

>>>>>>> e54c38d2
    jl_gc_init();
    jl_gc_enable(0);
    jl_init_frontend();
    jl_init_types();
    jl_init_tasks();
    jl_init_root_task(jl_stack_lo, jl_stack_hi-jl_stack_lo);

    init_stdio();
    // libuv stdio cleanup depends on jl_init_tasks() because JL_TRY is used in jl_atexit_hook()

    jl_init_codegen();

    jl_start_threads();

    jl_an_empty_cell = (jl_value_t*)jl_alloc_cell_1d(0);
    jl_init_serializer();

    if (!jl_options.image_file) {
        jl_core_module = jl_new_module(jl_symbol("Core"));
        jl_top_module = jl_core_module;
        jl_init_intrinsic_functions();
        jl_init_primitives();

        jl_new_main_module();
        jl_internal_main_module = jl_main_module;

        jl_current_module = jl_core_module;
        int t;
        for(t=0; t < jl_n_threads; t++) {
            (*jl_all_task_states[t].proot_task)->current_module = jl_current_module;
        }

        jl_load("boot.jl", sizeof("boot.jl"));
        jl_get_builtin_hooks();
        jl_boot_file_loaded = 1;
        jl_init_box_caches();
    }

    if (jl_options.image_file) {
        JL_TRY {
            jl_restore_system_image(jl_options.image_file);
        }
        JL_CATCH {
            jl_printf(JL_STDERR, "error during init:\n");
            jl_static_show(JL_STDERR, jl_exception_in_transit);
            jl_printf(JL_STDERR, "\n");
            jl_exit(1);
        }
    }

    // set module field of primitive types
    int i;
    void **table = jl_core_module->bindings.table;
    for(i=1; i < jl_core_module->bindings.size; i+=2) {
        if (table[i] != HT_NOTFOUND) {
            jl_binding_t *b = (jl_binding_t*)table[i];
            if (b->value && jl_is_datatype(b->value)) {
                jl_datatype_t *tt = (jl_datatype_t*)b->value;
                tt->name->module = jl_core_module;
            }
        }
    }

    // the Main module is the one which is always open, and set as the
    // current module for bare (non-module-wrapped) toplevel expressions.
    // it does "using Base" if Base is available.
    if (jl_base_module != NULL) {
        jl_add_standard_imports(jl_main_module);
    }
    // eval() uses Main by default, so Main.eval === Core.eval
    jl_module_import(jl_main_module, jl_core_module, jl_symbol("eval"));
    jl_current_module = jl_main_module;
    int t;
    for(t=0; t < jl_n_threads; t++) {
        (*jl_all_task_states[t].proot_task)->current_module = jl_current_module;
    }

    if (jl_options.handle_signals == JL_OPTIONS_HANDLE_SIGNALS_ON)
        jl_install_default_signal_handlers();

    jl_gc_enable(1);

    if (jl_options.image_file) {
        jl_array_t *temp = jl_module_init_order;
        JL_GC_PUSH1(&temp);
        jl_module_init_order = NULL;
        jl_init_restored_modules(temp);
        JL_GC_POP();
    }

    if (jl_options.handle_signals == JL_OPTIONS_HANDLE_SIGNALS_ON)
        jl_install_sigint_handler();
}

extern int asprintf(char **str, const char *fmt, ...);

DLLEXPORT int jl_generating_output()
{
    return jl_options.outputo || jl_options.outputbc || jl_options.outputji;
}

void jl_compile_all(void);

static void julia_save()
{
    if (jl_options.compile_enabled == JL_OPTIONS_COMPILE_ALL)
        jl_compile_all();

    if (jl_options.incremental) {
        jl_array_t *worklist = jl_module_init_order;
        if (!worklist) {
            jl_printf(JL_STDERR, "WARNING: incremental output requested, but no modules defined during run\n");
            return;
        }
        if (jl_options.outputji)
            if (jl_save_incremental(jl_options.outputji, worklist))
                jl_exit(1);
        if (jl_options.outputbc)
            jl_printf(JL_STDERR, "WARNING: incremental output to a .bc file is not implemented\n");
        if (jl_options.outputo)
            jl_printf(JL_STDERR, "WARNING: incremental output to a .o file is not implemented\n");
    }
    else {
        ios_t *s = NULL;
        if (jl_options.outputo || jl_options.outputbc)
            s = jl_create_system_image();

        if (jl_options.outputji) {
            if (s == NULL) {
                jl_save_system_image(jl_options.outputji);
            }
            else {
                ios_t f;
                if (ios_file(&f, jl_options.outputji, 1, 1, 1, 1) == NULL)
                    jl_errorf("cannot open system image file \"%s\" for writing", jl_options.outputji);
                ios_write(&f, (const char*)s->buf, s->size);
                ios_close(&f);
            }
        }

        if (jl_options.outputbc)
            jl_dump_bitcode((char*)jl_options.outputbc, (const char*)s->buf, s->size);

        if (jl_options.outputo)
            jl_dump_objfile((char*)jl_options.outputo, 0, (const char*)s->buf, s->size);
    }
}

jl_function_t *jl_typeinf_func=NULL;

DLLEXPORT void jl_set_typeinf_func(jl_value_t* f)
{
    if (!jl_is_function(f))
        jl_error("jl_set_typeinf_func must set a jl_function_t*");
    jl_typeinf_func = (jl_function_t*)f;
}

static jl_value_t *core(char *name)
{
    return jl_get_global(jl_core_module, jl_symbol(name));
}

static jl_value_t *basemod(char *name)
{
    return jl_get_global(jl_base_module, jl_symbol(name));
}

// fetch references to things defined in boot.jl
void jl_get_builtin_hooks(void)
{
    int t;
    for(t=0; t < jl_n_threads; t++) {
        (*jl_all_task_states[t].proot_task)->tls = jl_nothing;
        (*jl_all_task_states[t].proot_task)->consumers = jl_nothing;
        (*jl_all_task_states[t].proot_task)->donenotify = jl_nothing;
        (*jl_all_task_states[t].proot_task)->exception = jl_nothing;
        (*jl_all_task_states[t].proot_task)->result = jl_nothing;
    }

    jl_char_type    = (jl_datatype_t*)core("Char");
    jl_int8_type    = (jl_datatype_t*)core("Int8");
    jl_uint8_type   = (jl_datatype_t*)core("UInt8");
    jl_int16_type   = (jl_datatype_t*)core("Int16");
    jl_uint16_type  = (jl_datatype_t*)core("UInt16");
    jl_uint32_type  = (jl_datatype_t*)core("UInt32");
    jl_uint64_type  = (jl_datatype_t*)core("UInt64");

    jl_float32_type = (jl_datatype_t*)core("Float32");
    jl_float64_type = (jl_datatype_t*)core("Float64");
    jl_floatingpoint_type = (jl_datatype_t*)core("AbstractFloat");
    jl_number_type = (jl_datatype_t*)core("Number");
    jl_signed_type = (jl_datatype_t*)core("Signed");

    jl_stackovf_exception  = jl_new_struct_uninit((jl_datatype_t*)core("StackOverflowError"));
    jl_diverror_exception  = jl_new_struct_uninit((jl_datatype_t*)core("DivideError"));
    jl_domain_exception    = jl_new_struct_uninit((jl_datatype_t*)core("DomainError"));
    jl_overflow_exception  = jl_new_struct_uninit((jl_datatype_t*)core("OverflowError"));
    jl_inexact_exception   = jl_new_struct_uninit((jl_datatype_t*)core("InexactError"));
    jl_undefref_exception  = jl_new_struct_uninit((jl_datatype_t*)core("UndefRefError"));
    jl_undefvarerror_type  = (jl_datatype_t*)core("UndefVarError");
    jl_interrupt_exception = jl_new_struct_uninit((jl_datatype_t*)core("InterruptException"));
    jl_boundserror_type    = (jl_datatype_t*)core("BoundsError");
    jl_memory_exception    = jl_new_struct_uninit((jl_datatype_t*)core("OutOfMemoryError"));
    jl_readonlymemory_exception = jl_new_struct_uninit((jl_datatype_t*)core("ReadOnlyMemoryError"));
    jl_typeerror_type = (jl_datatype_t*)core("TypeError");

#ifdef SEGV_EXCEPTION
    jl_segv_exception      = jl_new_struct_uninit((jl_datatype_t*)core("SegmentationFault"));
#endif

    jl_ascii_string_type = (jl_datatype_t*)core("ASCIIString");
    jl_utf8_string_type = (jl_datatype_t*)core("UTF8String");
    jl_symbolnode_type = (jl_datatype_t*)core("SymbolNode");
    jl_weakref_type = (jl_datatype_t*)core("WeakRef");

    jl_array_uint8_type = jl_apply_type((jl_value_t*)jl_array_type,
                                        jl_svec2(jl_uint8_type, jl_box_long(1)));
}

DLLEXPORT void jl_get_system_hooks(void)
{
    if (jl_errorexception_type) return; // only do this once

    jl_errorexception_type = (jl_datatype_t*)basemod("ErrorException");
    jl_argumenterror_type = (jl_datatype_t*)basemod("ArgumentError");
    jl_methoderror_type = (jl_datatype_t*)basemod("MethodError");
    jl_loaderror_type = (jl_datatype_t*)basemod("LoadError");
    jl_initerror_type = (jl_datatype_t*)basemod("InitError");
    jl_complex_type = (jl_datatype_t*)basemod("Complex");
}

#ifdef __cplusplus
}
#endif<|MERGE_RESOLUTION|>--- conflicted
+++ resolved
@@ -525,7 +525,14 @@
     }
 #endif
 
-<<<<<<< HEAD
+#if defined(JL_USE_OPROFILE_JITEVENTS)
+    const char *jit_profiling = getenv("ENABLE_JITPROFILING");
+    if (jit_profiling && atoi(jit_profiling)) {
+        jl_using_oprofile_jitevents = 1;
+    }
+#endif
+
+
 #if defined(__linux__)
     int ncores = jl_cpu_cores();
     if (ncores > 1) {
@@ -540,15 +547,6 @@
 
     jl_init_threading();
 
-=======
-#if defined(JL_USE_OPROFILE_JITEVENTS)
-    const char *jit_profiling = getenv("ENABLE_JITPROFILING");
-    if (jit_profiling && atoi(jit_profiling)) {
-        jl_using_oprofile_jitevents = 1;
-    }
-#endif
-
->>>>>>> e54c38d2
     jl_gc_init();
     jl_gc_enable(0);
     jl_init_frontend();
