# This file is a part of Julia. License is MIT: https://julialang.org/license

## Triangular

# could be renamed to Triangular when that name has been fully deprecated
abstract type AbstractTriangular{T} <: AbstractMatrix{T} end

# First loop through all methods that don't need special care for upper/lower and unit diagonal
for t in (:LowerTriangular, :UnitLowerTriangular, :UpperTriangular,
          :UnitUpperTriangular)
    @eval begin
<<<<<<< HEAD
        struct $t{T,S<:AbstractMatrix} <: AbstractTriangular{T}
=======
        struct $t{T,S<:AbstractMatrix{T}} <: AbstractTriangular{T,S}
>>>>>>> c4cf1e69
            data::S

            function $t{T,S}(data) where {T,S<:AbstractMatrix{T}}
                require_one_based_indexing(data)
                checksquare(data)
                new{T,S}(data)
            end
        end
        $t(A::$t) = A
        $t{T}(A::$t{T}) where {T} = A
        function $t(A::AbstractMatrix)
            return $t{eltype(A), typeof(A)}(A)
        end
        function $t{T}(A::AbstractMatrix) where T
            $t(convert(AbstractMatrix{T}, A))
        end

        function $t{T}(A::$t) where T
            Anew = convert(AbstractMatrix{T}, A.data)
            $t(Anew)
        end
        Matrix(A::$t{T}) where {T} = Matrix{T}(A)

        AbstractMatrix{T}(A::$t) where {T} = $t{T}(A)

        size(A::$t, d) = size(A.data, d)
        size(A::$t) = size(A.data)

        # For A<:AbstractTriangular, similar(A[, neweltype]) should yield a matrix with the same
        # triangular type and underlying storage type as A. The following method covers these cases.
        similar(A::$t, ::Type{T}) where {T} = $t(similar(parent(A), T))
        # On the other hand, similar(A, [neweltype,] shape...) should yield a matrix of the underlying
        # storage type of A (not wrapped in a triangular type). The following method covers these cases.
        similar(A::$t, ::Type{T}, dims::Dims{N}) where {T,N} = similar(parent(A), T, dims)

        copy(A::$t) = $t(copy(A.data))

        real(A::$t{<:Real}) = A
        real(A::$t{<:Complex}) = (B = real(A.data); $t(B))
    end
end

similar(A::UpperTriangular{<:Any,<:Union{Adjoint{Ti}, Transpose{Ti}}}, ::Type{T}) where {T,Ti} =
    UpperTriangular(similar(parent(parent(A)), T))
similar(A::UnitUpperTriangular{<:Any,<:Union{Adjoint{Ti}, Transpose{Ti}}}, ::Type{T}) where {T,Ti} =
    UnitUpperTriangular(similar(parent(parent(A)), T))
similar(A::LowerTriangular{<:Any,<:Union{Adjoint{Ti}, Transpose{Ti}}}, ::Type{T}) where {T,Ti} =
    LowerTriangular(similar(parent(parent(A)), T))
similar(A::UnitLowerTriangular{<:Any,<:Union{Adjoint{Ti}, Transpose{Ti}}}, ::Type{T}) where {T,Ti} =
    UnitLowerTriangular(similar(parent(parent(A)), T))


"""
    LowerTriangular(A::AbstractMatrix)

Construct a `LowerTriangular` view of the matrix `A`.

# Examples
```jldoctest
julia> A = [1.0 2.0 3.0; 4.0 5.0 6.0; 7.0 8.0 9.0]
3×3 Matrix{Float64}:
 1.0  2.0  3.0
 4.0  5.0  6.0
 7.0  8.0  9.0

julia> LowerTriangular(A)
3×3 LowerTriangular{Float64, Matrix{Float64}}:
 1.0   ⋅    ⋅
 4.0  5.0   ⋅
 7.0  8.0  9.0
```
"""
LowerTriangular
"""
    UpperTriangular(A::AbstractMatrix)

Construct an `UpperTriangular` view of the matrix `A`.

# Examples
```jldoctest
julia> A = [1.0 2.0 3.0; 4.0 5.0 6.0; 7.0 8.0 9.0]
3×3 Matrix{Float64}:
 1.0  2.0  3.0
 4.0  5.0  6.0
 7.0  8.0  9.0

julia> UpperTriangular(A)
3×3 UpperTriangular{Float64, Matrix{Float64}}:
 1.0  2.0  3.0
  ⋅   5.0  6.0
  ⋅    ⋅   9.0
```
"""
UpperTriangular
"""
    UnitLowerTriangular(A::AbstractMatrix)

Construct a `UnitLowerTriangular` view of the matrix `A`.
Such a view has the [`oneunit`](@ref) of the [`eltype`](@ref)
of `A` on its diagonal.

# Examples
```jldoctest
julia> A = [1.0 2.0 3.0; 4.0 5.0 6.0; 7.0 8.0 9.0]
3×3 Matrix{Float64}:
 1.0  2.0  3.0
 4.0  5.0  6.0
 7.0  8.0  9.0

julia> UnitLowerTriangular(A)
3×3 UnitLowerTriangular{Float64, Matrix{Float64}}:
 1.0   ⋅    ⋅
 4.0  1.0   ⋅
 7.0  8.0  1.0
```
"""
UnitLowerTriangular
"""
    UnitUpperTriangular(A::AbstractMatrix)

Construct an `UnitUpperTriangular` view of the matrix `A`.
Such a view has the [`oneunit`](@ref) of the [`eltype`](@ref)
of `A` on its diagonal.

# Examples
```jldoctest
julia> A = [1.0 2.0 3.0; 4.0 5.0 6.0; 7.0 8.0 9.0]
3×3 Matrix{Float64}:
 1.0  2.0  3.0
 4.0  5.0  6.0
 7.0  8.0  9.0

julia> UnitUpperTriangular(A)
3×3 UnitUpperTriangular{Float64, Matrix{Float64}}:
 1.0  2.0  3.0
  ⋅   1.0  6.0
  ⋅    ⋅   1.0
```
"""
UnitUpperTriangular

const UpperOrUnitUpperTriangular{T} = Union{UpperTriangular{T}, UnitUpperTriangular{T}}
const LowerOrUnitLowerTriangular{T} = Union{LowerTriangular{T}, UnitLowerTriangular{T}}
const UpperOrLowerTriangular{T} = Union{UpperOrUnitUpperTriangular{T}, LowerOrUnitLowerTriangular{T}}

imag(A::UpperTriangular) = UpperTriangular(imag(A.data))
imag(A::LowerTriangular) = LowerTriangular(imag(A.data))
imag(A::UnitLowerTriangular) = LowerTriangular(tril!(imag(A.data),-1))
imag(A::UnitUpperTriangular) = UpperTriangular(triu!(imag(A.data),1))

Array(A::AbstractTriangular) = Matrix(A)
parent(A::UpperOrLowerTriangular) = A.data

# then handle all methods that requires specific handling of upper/lower and unit diagonal

function Matrix{T}(A::LowerTriangular) where T
    B = Matrix{T}(undef, size(A, 1), size(A, 1))
    copyto!(B, A.data)
    tril!(B)
    B
end
function Matrix{T}(A::UnitLowerTriangular) where T
    B = Matrix{T}(undef, size(A, 1), size(A, 1))
    copyto!(B, A.data)
    tril!(B)
    for i = 1:size(B,1)
        B[i,i] = 1
    end
    B
end
function Matrix{T}(A::UpperTriangular) where T
    B = Matrix{T}(undef, size(A, 1), size(A, 1))
    copyto!(B, A.data)
    triu!(B)
    B
end
function Matrix{T}(A::UnitUpperTriangular) where T
    B = Matrix{T}(undef, size(A, 1), size(A, 1))
    copyto!(B, A.data)
    triu!(B)
    for i = 1:size(B,1)
        B[i,i] = 1
    end
    B
end

function full!(A::LowerTriangular)
    B = A.data
    tril!(B)
    B
end
function full!(A::UnitLowerTriangular)
    B = A.data
    tril!(B)
    for i = 1:size(A,1)
        B[i,i] = 1
    end
    B
end
function full!(A::UpperTriangular)
    B = A.data
    triu!(B)
    B
end
function full!(A::UnitUpperTriangular)
    B = A.data
    triu!(B)
    for i = 1:size(A,1)
        B[i,i] = 1
    end
    B
end

getindex(A::UnitLowerTriangular{T}, i::Integer, j::Integer) where {T} =
    i > j ? A.data[i,j] : ifelse(i == j, oneunit(T), zero(T))
getindex(A::LowerTriangular, i::Integer, j::Integer) =
    i >= j ? A.data[i,j] : zero(A.data[j,i])
getindex(A::UnitUpperTriangular{T}, i::Integer, j::Integer) where {T} =
    i < j ? A.data[i,j] : ifelse(i == j, oneunit(T), zero(T))
getindex(A::UpperTriangular, i::Integer, j::Integer) =
    i <= j ? A.data[i,j] : zero(A.data[j,i])

function setindex!(A::UpperTriangular, x, i::Integer, j::Integer)
    if i > j
        x == 0 || throw(ArgumentError("cannot set index in the lower triangular part " *
            "($i, $j) of an UpperTriangular matrix to a nonzero value ($x)"))
    else
        A.data[i,j] = x
    end
    return A
end

function setindex!(A::UnitUpperTriangular, x, i::Integer, j::Integer)
    if i > j
        x == 0 || throw(ArgumentError("cannot set index in the lower triangular part " *
            "($i, $j) of a UnitUpperTriangular matrix to a nonzero value ($x)"))
    elseif i == j
        x == 1 || throw(ArgumentError("cannot set index on the diagonal ($i, $j) " *
            "of a UnitUpperTriangular matrix to a non-unit value ($x)"))
    else
        A.data[i,j] = x
    end
    return A
end

function setindex!(A::LowerTriangular, x, i::Integer, j::Integer)
    if i < j
        x == 0 || throw(ArgumentError("cannot set index in the upper triangular part " *
            "($i, $j) of a LowerTriangular matrix to a nonzero value ($x)"))
    else
        A.data[i,j] = x
    end
    return A
end

function setindex!(A::UnitLowerTriangular, x, i::Integer, j::Integer)
    if i < j
        x == 0 || throw(ArgumentError("cannot set index in the upper triangular part " *
            "($i, $j) of a UnitLowerTriangular matrix to a nonzero value ($x)"))
    elseif i == j
        x == 1 || throw(ArgumentError("cannot set index on the diagonal ($i, $j) " *
            "of a UnitLowerTriangular matrix to a non-unit value ($x)"))
    else
        A.data[i,j] = x
    end
    return A
end


## structured matrix methods ##
function Base.replace_in_print_matrix(A::Union{UpperTriangular,UnitUpperTriangular},
                                      i::Integer, j::Integer, s::AbstractString)
    return i <= j ? s : Base.replace_with_centered_mark(s)
end
function Base.replace_in_print_matrix(A::Union{LowerTriangular,UnitLowerTriangular},
                                      i::Integer, j::Integer, s::AbstractString)
    return i >= j ? s : Base.replace_with_centered_mark(s)
end

function istril(A::Union{LowerTriangular,UnitLowerTriangular}, k::Integer=0)
    k >= 0 && return true
    return _istril(A, k)
end
function istriu(A::Union{UpperTriangular,UnitUpperTriangular}, k::Integer=0)
    k <= 0 && return true
    return _istriu(A, k)
end
istril(A::Adjoint) = istriu(A.parent)
istril(A::Transpose) = istriu(A.parent)
istriu(A::Adjoint) = istril(A.parent)
istriu(A::Transpose) = istril(A.parent)

function tril!(A::UpperTriangular, k::Integer=0)
    n = size(A,1)
    if k < 0
        fill!(A.data,0)
        return A
    elseif k == 0
        for j in 1:n, i in 1:j-1
            A.data[i,j] = 0
        end
        return A
    else
        return UpperTriangular(tril!(A.data,k))
    end
end
triu!(A::UpperTriangular, k::Integer=0) = UpperTriangular(triu!(A.data,k))

function tril!(A::UnitUpperTriangular{T}, k::Integer=0) where T
    n = size(A,1)
    if k < 0
        fill!(A.data, zero(T))
        return UpperTriangular(A.data)
    elseif k == 0
        fill!(A.data, zero(T))
        for i in diagind(A)
            A.data[i] = oneunit(T)
        end
        return UpperTriangular(A.data)
    else
        for i in diagind(A)
            A.data[i] = oneunit(T)
        end
        return UpperTriangular(tril!(A.data,k))
    end
end

function triu!(A::UnitUpperTriangular, k::Integer=0)
    for i in diagind(A)
        A.data[i] = oneunit(eltype(A))
    end
    return triu!(UpperTriangular(A.data),k)
end

function triu!(A::LowerTriangular, k::Integer=0)
    n = size(A,1)
    if k > 0
        fill!(A.data,0)
        return A
    elseif k == 0
        for j in 1:n, i in j+1:n
            A.data[i,j] = 0
        end
        return A
    else
        return LowerTriangular(triu!(A.data,k))
    end
end

tril!(A::LowerTriangular, k::Integer=0) = LowerTriangular(tril!(A.data,k))

function triu!(A::UnitLowerTriangular{T}, k::Integer=0) where T
    n = size(A,1)
    if k > 0
        fill!(A.data, zero(T))
        return LowerTriangular(A.data)
    elseif k == 0
        fill!(A.data, zero(T))
        for i in diagind(A)
            A.data[i] = oneunit(T)
        end
        return LowerTriangular(A.data)
    else
        for i in diagind(A)
            A.data[i] = oneunit(T)
        end
        return LowerTriangular(triu!(A.data,k))
    end
end

function tril!(A::UnitLowerTriangular, k::Integer=0)
    for i in diagind(A)
        A.data[i] = oneunit(eltype(A))
    end
    return tril!(LowerTriangular(A.data),k)
end

adjoint(A::LowerTriangular) = UpperTriangular(adjoint(A.data))
adjoint(A::UpperTriangular) = LowerTriangular(adjoint(A.data))
adjoint(A::UnitLowerTriangular) = UnitUpperTriangular(adjoint(A.data))
adjoint(A::UnitUpperTriangular) = UnitLowerTriangular(adjoint(A.data))
transpose(A::LowerTriangular) = UpperTriangular(transpose(A.data))
transpose(A::UpperTriangular) = LowerTriangular(transpose(A.data))
transpose(A::UnitLowerTriangular) = UnitUpperTriangular(transpose(A.data))
transpose(A::UnitUpperTriangular) = UnitLowerTriangular(transpose(A.data))

transpose!(A::LowerTriangular) = UpperTriangular(copytri!(A.data, 'L', false, true))
transpose!(A::UnitLowerTriangular) = UnitUpperTriangular(copytri!(A.data, 'L', false, true))
transpose!(A::UpperTriangular) = LowerTriangular(copytri!(A.data, 'U', false, true))
transpose!(A::UnitUpperTriangular) = UnitLowerTriangular(copytri!(A.data, 'U', false, true))
adjoint!(A::LowerTriangular) = UpperTriangular(copytri!(A.data, 'L' , true, true))
adjoint!(A::UnitLowerTriangular) = UnitUpperTriangular(copytri!(A.data, 'L' , true, true))
adjoint!(A::UpperTriangular) = LowerTriangular(copytri!(A.data, 'U' , true, true))
adjoint!(A::UnitUpperTriangular) = UnitLowerTriangular(copytri!(A.data, 'U' , true, true))

diag(A::LowerTriangular) = diag(A.data)
diag(A::UnitLowerTriangular) = fill(one(eltype(A)), size(A,1))
diag(A::UpperTriangular) = diag(A.data)
diag(A::UnitUpperTriangular) = fill(one(eltype(A)), size(A,1))

# Unary operations
-(A::LowerTriangular) = LowerTriangular(-A.data)
-(A::UpperTriangular) = UpperTriangular(-A.data)
function -(A::UnitLowerTriangular)
    Anew = -A.data
    for i = 1:size(A, 1)
        Anew[i, i] = -1
    end
    LowerTriangular(Anew)
end
function -(A::UnitUpperTriangular)
    Anew = -A.data
    for i = 1:size(A, 1)
        Anew[i, i] = -1
    end
    UpperTriangular(Anew)
end

tr(A::LowerTriangular) = tr(A.data)
tr(A::UnitLowerTriangular) = size(A, 1) * oneunit(eltype(A))
tr(A::UpperTriangular) = tr(A.data)
tr(A::UnitUpperTriangular) = size(A, 1) * oneunit(eltype(A))

# copy and scale
function copyto!(A::T, B::T) where T<:Union{UpperTriangular,UnitUpperTriangular}
    n = size(B,1)
    for j = 1:n
        for i = 1:(isa(B, UnitUpperTriangular) ? j-1 : j)
            @inbounds A[i,j] = B[i,j]
        end
    end
    return A
end
function copyto!(A::T, B::T) where T<:Union{LowerTriangular,UnitLowerTriangular}
    n = size(B,1)
    for j = 1:n
        for i = (isa(B, UnitLowerTriangular) ? j+1 : j):n
            @inbounds A[i,j] = B[i,j]
        end
    end
    return A
end

# Define `mul!` for (Unit){Upper,Lower}Triangular matrices times a
# number.
for (Trig, UnitTrig) in Any[(UpperTriangular, UnitUpperTriangular),
                            (LowerTriangular, UnitLowerTriangular)]
    for (TB, TC) in Any[(Trig, Number),
                        (Number, Trig),
                        (UnitTrig, Number),
                        (Number, UnitTrig)]
        @eval @inline mul!(A::$Trig, B::$TB, C::$TC, alpha::Number, beta::Number) =
            _mul!(A, B, C, MulAddMul(alpha, beta))
    end
end

@inline function _mul!(A::UpperTriangular, B::UpperTriangular, c::Number, _add::MulAddMul)
    n = checksquare(B)
    iszero(_add.alpha) && return _rmul_or_fill!(C, _add.beta)
    for j = 1:n
        for i = 1:j
            @inbounds _modify!(_add, B[i,j] * c, A, (i,j))
        end
    end
    return A
end
@inline function _mul!(A::UpperTriangular, c::Number, B::UpperTriangular, _add::MulAddMul)
    n = checksquare(B)
    iszero(_add.alpha) && return _rmul_or_fill!(C, _add.beta)
    for j = 1:n
        for i = 1:j
            @inbounds _modify!(_add, c * B[i,j], A, (i,j))
        end
    end
    return A
end
@inline function _mul!(A::UpperTriangular, B::UnitUpperTriangular, c::Number, _add::MulAddMul)
    n = checksquare(B)
    iszero(_add.alpha) && return _rmul_or_fill!(C, _add.beta)
    for j = 1:n
        @inbounds _modify!(_add, c, A, (j,j))
        for i = 1:(j - 1)
            @inbounds _modify!(_add, B[i,j] * c, A, (i,j))
        end
    end
    return A
end
@inline function _mul!(A::UpperTriangular, c::Number, B::UnitUpperTriangular, _add::MulAddMul)
    n = checksquare(B)
    iszero(_add.alpha) && return _rmul_or_fill!(C, _add.beta)
    for j = 1:n
        @inbounds _modify!(_add, c, A, (j,j))
        for i = 1:(j - 1)
            @inbounds _modify!(_add, c * B[i,j], A, (i,j))
        end
    end
    return A
end
@inline function _mul!(A::LowerTriangular, B::LowerTriangular, c::Number, _add::MulAddMul)
    n = checksquare(B)
    iszero(_add.alpha) && return _rmul_or_fill!(C, _add.beta)
    for j = 1:n
        for i = j:n
            @inbounds _modify!(_add, B[i,j] * c, A, (i,j))
        end
    end
    return A
end
@inline function _mul!(A::LowerTriangular, c::Number, B::LowerTriangular, _add::MulAddMul)
    n = checksquare(B)
    iszero(_add.alpha) && return _rmul_or_fill!(C, _add.beta)
    for j = 1:n
        for i = j:n
            @inbounds _modify!(_add, c * B[i,j], A, (i,j))
        end
    end
    return A
end
@inline function _mul!(A::LowerTriangular, B::UnitLowerTriangular, c::Number, _add::MulAddMul)
    n = checksquare(B)
    iszero(_add.alpha) && return _rmul_or_fill!(C, _add.beta)
    for j = 1:n
        @inbounds _modify!(_add, c, A, (j,j))
        for i = (j + 1):n
            @inbounds _modify!(_add, B[i,j] * c, A, (i,j))
        end
    end
    return A
end
@inline function _mul!(A::LowerTriangular, c::Number, B::UnitLowerTriangular, _add::MulAddMul)
    n = checksquare(B)
    iszero(_add.alpha) && return _rmul_or_fill!(C, _add.beta)
    for j = 1:n
        @inbounds _modify!(_add, c, A, (j,j))
        for i = (j + 1):n
            @inbounds _modify!(_add, c * B[i,j], A, (i,j))
        end
    end
    return A
end

rmul!(A::Union{UpperTriangular,LowerTriangular}, c::Number) = mul!(A, A, c)
lmul!(c::Number, A::Union{UpperTriangular,LowerTriangular}) = mul!(A, c, A)

function dot(x::AbstractVector, A::UpperTriangular, y::AbstractVector)
    require_one_based_indexing(x, y)
    m = size(A, 1)
    (length(x) == m == length(y)) || throw(DimensionMismatch())
    if iszero(m)
        return dot(zero(eltype(x)), zero(eltype(A)), zero(eltype(y)))
    end
    x₁ = x[1]
    r = dot(x₁, A[1,1], y[1])
    @inbounds for j in 2:m
        yj = y[j]
        if !iszero(yj)
            temp = adjoint(A[1,j]) * x₁
            @simd for i in 2:j
                temp += adjoint(A[i,j]) * x[i]
            end
            r += dot(temp, yj)
        end
    end
    return r
end
function dot(x::AbstractVector, A::UnitUpperTriangular, y::AbstractVector)
    require_one_based_indexing(x, y)
    m = size(A, 1)
    (length(x) == m == length(y)) || throw(DimensionMismatch())
    if iszero(m)
        return dot(zero(eltype(x)), zero(eltype(A)), zero(eltype(y)))
    end
    x₁ = first(x)
    r = dot(x₁, y[1])
    @inbounds for j in 2:m
        yj = y[j]
        if !iszero(yj)
            temp = adjoint(A[1,j]) * x₁
            @simd for i in 2:j-1
                temp += adjoint(A[i,j]) * x[i]
            end
            r += dot(temp, yj)
            r += dot(x[j], yj)
        end
    end
    return r
end
function dot(x::AbstractVector, A::LowerTriangular, y::AbstractVector)
    require_one_based_indexing(x, y)
    m = size(A, 1)
    (length(x) == m == length(y)) || throw(DimensionMismatch())
    if iszero(m)
        return dot(zero(eltype(x)), zero(eltype(A)), zero(eltype(y)))
    end
    r = zero(typeof(dot(first(x), first(A), first(y))))
    @inbounds for j in 1:m
        yj = y[j]
        if !iszero(yj)
            temp = adjoint(A[j,j]) * x[j]
            @simd for i in j+1:m
                temp += adjoint(A[i,j]) * x[i]
            end
            r += dot(temp, yj)
        end
    end
    return r
end
function dot(x::AbstractVector, A::UnitLowerTriangular, y::AbstractVector)
    require_one_based_indexing(x, y)
    m = size(A, 1)
    (length(x) == m == length(y)) || throw(DimensionMismatch())
    if iszero(m)
        return dot(zero(eltype(x)), zero(eltype(A)), zero(eltype(y)))
    end
    r = zero(typeof(dot(first(x), first(y))))
    @inbounds for j in 1:m
        yj = y[j]
        if !iszero(yj)
            temp = x[j]
            @simd for i in j+1:m
                temp += adjoint(A[i,j]) * x[i]
            end
            r += dot(temp, yj)
        end
    end
    return r
end

fillstored!(A::LowerTriangular, x)     = (fillband!(A.data, x, 1-size(A,1), 0); A)
fillstored!(A::UnitLowerTriangular, x) = (fillband!(A.data, x, 1-size(A,1), -1); A)
fillstored!(A::UpperTriangular, x)     = (fillband!(A.data, x, 0, size(A,2)-1); A)
fillstored!(A::UnitUpperTriangular, x) = (fillband!(A.data, x, 1, size(A,2)-1); A)

# Binary operations
+(A::UpperTriangular, B::UpperTriangular) = UpperTriangular(A.data + B.data)
+(A::LowerTriangular, B::LowerTriangular) = LowerTriangular(A.data + B.data)
+(A::UpperTriangular, B::UnitUpperTriangular) = UpperTriangular(A.data + triu(B.data, 1) + I)
+(A::LowerTriangular, B::UnitLowerTriangular) = LowerTriangular(A.data + tril(B.data, -1) + I)
+(A::UnitUpperTriangular, B::UpperTriangular) = UpperTriangular(triu(A.data, 1) + B.data + I)
+(A::UnitLowerTriangular, B::LowerTriangular) = LowerTriangular(tril(A.data, -1) + B.data + I)
+(A::UnitUpperTriangular, B::UnitUpperTriangular) = UpperTriangular(triu(A.data, 1) + triu(B.data, 1) + 2I)
+(A::UnitLowerTriangular, B::UnitLowerTriangular) = LowerTriangular(tril(A.data, -1) + tril(B.data, -1) + 2I)
+(A::AbstractTriangular, B::AbstractTriangular) = copyto!(similar(parent(A)), A) + copyto!(similar(parent(B)), B)

-(A::UpperTriangular, B::UpperTriangular) = UpperTriangular(A.data - B.data)
-(A::LowerTriangular, B::LowerTriangular) = LowerTriangular(A.data - B.data)
-(A::UpperTriangular, B::UnitUpperTriangular) = UpperTriangular(A.data - triu(B.data, 1) - I)
-(A::LowerTriangular, B::UnitLowerTriangular) = LowerTriangular(A.data - tril(B.data, -1) - I)
-(A::UnitUpperTriangular, B::UpperTriangular) = UpperTriangular(triu(A.data, 1) - B.data + I)
-(A::UnitLowerTriangular, B::LowerTriangular) = LowerTriangular(tril(A.data, -1) - B.data + I)
-(A::UnitUpperTriangular, B::UnitUpperTriangular) = UpperTriangular(triu(A.data, 1) - triu(B.data, 1))
-(A::UnitLowerTriangular, B::UnitLowerTriangular) = LowerTriangular(tril(A.data, -1) - tril(B.data, -1))
-(A::AbstractTriangular, B::AbstractTriangular) = copyto!(similar(parent(A)), A) - copyto!(similar(parent(B)), B)

######################
# BlasFloat routines #
######################

lmul!(A::Tridiagonal, B::AbstractTriangular) = A*full!(B) # is this necessary?

mul!(C::AbstractVector, A::AbstractTriangular, transB::Transpose{<:Any,<:AbstractVecOrMat}) =
    (B = transB.parent; lmul!(A, transpose!(C, B)))
mul!(C::AbstractMatrix, A::AbstractTriangular, transB::Transpose{<:Any,<:AbstractVecOrMat}) =
    (B = transB.parent; lmul!(A, transpose!(C, B)))
mul!(C::AbstractMatrix, A::AbstractTriangular, adjB::Adjoint{<:Any,<:AbstractVecOrMat}) =
    (B = adjB.parent; lmul!(A, adjoint!(C, B)))
mul!(C::AbstractVecOrMat, A::AbstractTriangular, adjB::Adjoint{<:Any,<:AbstractVecOrMat}) =
    (B = adjB.parent; lmul!(A, adjoint!(C, B)))

# The three methods are necessary to avoid ambiguities with definitions in matmul.jl
mul!(C::AbstractVector  , A::AbstractTriangular, B::AbstractVector)   = lmul!(A, copyto!(C, B))
mul!(C::AbstractMatrix  , A::AbstractTriangular, B::AbstractVecOrMat) = lmul!(A, copyto!(C, B))
mul!(C::AbstractVecOrMat, A::AbstractTriangular, B::AbstractVecOrMat) = lmul!(A, copyto!(C, B))

@inline mul!(C::AbstractMatrix, A::AbstractTriangular, B::Adjoint{<:Any,<:AbstractVecOrMat}, alpha::Number, beta::Number) =
    mul!(C, A, copy(B), alpha, beta)
@inline mul!(C::AbstractMatrix, A::AbstractTriangular, B::Transpose{<:Any,<:AbstractVecOrMat}, alpha::Number, beta::Number) =
    mul!(C, A, copy(B), alpha, beta)

# preserve triangular structure in in-place multiplication
for (cty, aty, bty) in ((:UpperTriangular, :UpperTriangular, :UpperTriangular),
                        (:UpperTriangular, :UpperTriangular, :UnitUpperTriangular),
                        (:UpperTriangular, :UnitUpperTriangular, :UpperTriangular),
                        (:UnitUpperTriangular, :UnitUpperTriangular, :UnitUpperTriangular),
                        (:LowerTriangular, :LowerTriangular, :LowerTriangular),
                        (:LowerTriangular, :LowerTriangular, :UnitLowerTriangular),
                        (:LowerTriangular, :UnitLowerTriangular, :LowerTriangular),
                        (:UnitLowerTriangular, :UnitLowerTriangular, :UnitLowerTriangular))
    @eval function mul!(C::$cty, A::$aty, B::$bty)
        lmul!(A, copyto!(parent(C), B))
        return C
    end

    @eval @inline function mul!(C::$cty, A::$aty, B::$bty, alpha::Number, beta::Number)
        if isone(alpha) && iszero(beta)
            return mul!(C, A, B)
        else
            return generic_matmatmul!(C, 'N', 'N', A, B, MulAddMul(alpha, beta))
        end
    end
end

# direct multiplication/division
for (t, uploc, isunitc) in ((:LowerTriangular, 'L', 'N'),
                            (:UnitLowerTriangular, 'L', 'U'),
                            (:UpperTriangular, 'U', 'N'),
                            (:UnitUpperTriangular, 'U', 'U'))
    @eval begin
        # Vector multiplication
        lmul!(A::$t{T,<:StridedMatrix}, b::StridedVector{T}) where {T<:BlasFloat} =
            BLAS.trmv!($uploc, 'N', $isunitc, A.data, b)

        # Matrix multiplication
        lmul!(A::$t{T,<:StridedMatrix}, B::StridedMatrix{T}) where {T<:BlasFloat} =
            BLAS.trmm!('L', $uploc, 'N', $isunitc, one(T), A.data, B)
        rmul!(A::StridedMatrix{T}, B::$t{T,<:StridedMatrix}) where {T<:BlasFloat} =
            BLAS.trmm!('R', $uploc, 'N', $isunitc, one(T), B.data, A)

        # Left division
        ldiv!(A::$t{T,<:StridedMatrix}, B::StridedVecOrMat{T}) where {T<:BlasFloat} =
            LAPACK.trtrs!($uploc, 'N', $isunitc, A.data, B)

        # Right division
        rdiv!(A::StridedMatrix{T}, B::$t{T,<:StridedMatrix}) where {T<:BlasFloat} =
            BLAS.trsm!('R', $uploc, 'N', $isunitc, one(T), B.data, A)

        # Matrix inverse
        inv!(A::$t{T,S}) where {T<:BlasFloat,S<:StridedMatrix} =
            $t{T,S}(LAPACK.trtri!($uploc, $isunitc, A.data))

        # Error bounds for triangular solve
        errorbounds(A::$t{T,<:StridedMatrix}, X::StridedVecOrMat{T}, B::StridedVecOrMat{T}) where {T<:BlasFloat} =
            LAPACK.trrfs!($uploc, 'N', $isunitc, A.data, B, X)

        # Condition numbers
        function cond(A::$t{<:BlasFloat,<:StridedMatrix}, p::Real=2)
            checksquare(A)
            if p == 1
                return inv(LAPACK.trcon!('O', $uploc, $isunitc, A.data))
            elseif p == Inf
                return inv(LAPACK.trcon!('I', $uploc, $isunitc, A.data))
            else # use fallback
                return cond(copyto!(similar(parent(A)), A), p)
            end
        end
    end
end

# adjoint/transpose multiplication ('uploc' reversed)
for (t, uploc, isunitc) in ((:LowerTriangular, 'U', 'N'),
                            (:UnitLowerTriangular, 'U', 'U'),
                            (:UpperTriangular, 'L', 'N'),
                            (:UnitUpperTriangular, 'L', 'U'))
    @eval begin
        # Vector multiplication
        lmul!(A::$t{<:Any,<:Transpose{T,<:StridedMatrix}}, b::StridedVector{T}) where {T<:BlasFloat} =
            BLAS.trmv!($uploc, 'T', $isunitc, parent(parent(A)), b)
        lmul!(A::$t{<:Any,<:Adjoint{T,<:StridedMatrix}}, b::StridedVector{T}) where {T<:BlasReal} =
            BLAS.trmv!($uploc, 'T', $isunitc, parent(parent(A)), b)
        lmul!(A::$t{<:Any,<:Adjoint{T,<:StridedMatrix}}, b::StridedVector{T}) where {T<:BlasComplex} =
            BLAS.trmv!($uploc, 'C', $isunitc, parent(parent(A)), b)

        # Matrix multiplication
        lmul!(A::$t{<:Any,<:Transpose{T,<:StridedMatrix}}, B::StridedMatrix{T}) where {T<:BlasFloat} =
            BLAS.trmm!('L', $uploc, 'T', $isunitc, one(T), parent(parent(A)), B)
        lmul!(A::$t{<:Any,<:Adjoint{T,<:StridedMatrix}}, B::StridedMatrix{T}) where {T<:BlasComplex} =
            BLAS.trmm!('L', $uploc, 'C', $isunitc, one(T), parent(parent(A)), B)
        lmul!(A::$t{<:Any,<:Adjoint{T,<:StridedMatrix}}, B::StridedMatrix{T}) where {T<:BlasReal} =
            BLAS.trmm!('L', $uploc, 'T', $isunitc, one(T), parent(parent(A)), B)

        rmul!(A::StridedMatrix{T}, B::$t{<:Any,<:Transpose{T,<:StridedMatrix}}) where {T<:BlasFloat} =
            BLAS.trmm!('R', $uploc, 'T', $isunitc, one(T), parent(parent(B)), A)
        rmul!(A::StridedMatrix{T}, B::$t{<:Any,<:Adjoint{T,<:StridedMatrix}}) where {T<:BlasComplex} =
            BLAS.trmm!('R', $uploc, 'C', $isunitc, one(T), parent(parent(B)), A)
        rmul!(A::StridedMatrix{T}, B::$t{<:Any,<:Adjoint{T,<:StridedMatrix}}) where {T<:BlasReal} =
            BLAS.trmm!('R', $uploc, 'T', $isunitc, one(T), parent(parent(B)), A)

        # Left division
        ldiv!(A::$t{<:Any,<:Transpose{T,<:StridedMatrix}}, B::StridedVecOrMat{T}) where {T<:BlasFloat} =
            LAPACK.trtrs!($uploc, 'T', $isunitc, parent(parent(A)), B)
        ldiv!(A::$t{<:Any,<:Adjoint{T,<:StridedMatrix}}, B::StridedVecOrMat{T}) where {T<:BlasReal} =
            LAPACK.trtrs!($uploc, 'T', $isunitc, parent(parent(A)), B)
        ldiv!(A::$t{<:Any,<:Adjoint{T,<:StridedMatrix}}, B::StridedVecOrMat{T}) where {T<:BlasComplex} =
            LAPACK.trtrs!($uploc, 'C', $isunitc, parent(parent(A)), B)

        # Right division
        rdiv!(A::StridedMatrix{T}, B::$t{<:Any,<:Transpose{T,<:StridedMatrix}}) where {T<:BlasFloat} =
            BLAS.trsm!('R', $uploc, 'T', $isunitc, one(T), parent(parent(B)), A)
        rdiv!(A::StridedMatrix{T}, B::$t{<:Any,<:Adjoint{T,<:StridedMatrix}}) where {T<:BlasReal} =
            BLAS.trsm!('R', $uploc, 'T', $isunitc, one(T), parent(parent(B)), A)
        rdiv!(A::StridedMatrix{T}, B::$t{<:Any,<:Adjoint{T,<:StridedMatrix}}) where {T<:BlasComplex} =
            BLAS.trsm!('R', $uploc, 'C', $isunitc, one(T), parent(parent(B)), A)
    end
end

function inv(A::LowerTriangular{T}) where T
    S = typeof((zero(T)*one(T) + zero(T))/one(T))
    LowerTriangular(ldiv!(convert(AbstractArray{S}, A), Matrix{S}(I, size(A, 1), size(A, 1))))
end
function inv(A::UpperTriangular{T}) where T
    S = typeof((zero(T)*one(T) + zero(T))/one(T))
    UpperTriangular(ldiv!(convert(AbstractArray{S}, A), Matrix{S}(I, size(A, 1), size(A, 1))))
end
inv(A::UnitUpperTriangular{T}) where {T} = UnitUpperTriangular(ldiv!(A, Matrix{T}(I, size(A, 1), size(A, 1))))
inv(A::UnitLowerTriangular{T}) where {T} = UnitLowerTriangular(ldiv!(A, Matrix{T}(I, size(A, 1), size(A, 1))))

<<<<<<< HEAD
errorbounds(A::AbstractTriangular{T}, X::StridedVecOrMat{T}, B::StridedVecOrMat{T}) where {T<:Union{BigFloat,Complex{BigFloat}}} =
    error("not implemented yet! Please submit a pull request.")
function errorbounds(A::AbstractTriangular{TA}, X::StridedVecOrMat{TX}, B::StridedVecOrMat{TB}) where {TA<:Number,TX<:Number,TB<:Number}
=======
errorbounds(A::AbstractTriangular{T,<:AbstractMatrix}, X::AbstractVecOrMat{T}, B::AbstractVecOrMat{T}) where {T<:Union{BigFloat,Complex{BigFloat}}} =
    error("not implemented yet! Please submit a pull request.")
function errorbounds(A::AbstractTriangular{TA,<:AbstractMatrix}, X::AbstractVecOrMat{TX}, B::AbstractVecOrMat{TB}) where {TA<:Number,TX<:Number,TB<:Number}
>>>>>>> c4cf1e69
    TAXB = promote_type(TA, TB, TX, Float32)
    errorbounds(convert(AbstractMatrix{TAXB}, A), convert(AbstractArray{TAXB}, X), convert(AbstractArray{TAXB}, B))
end

# Eigensystems
## Notice that trecv works for quasi-triangular matrices and therefore the lower sub diagonal must be zeroed before calling the subroutine
function eigvecs(A::UpperTriangular{<:BlasFloat,<:StridedMatrix})
    LAPACK.trevc!('R', 'A', BlasInt[], triu!(A.data))
end
function eigvecs(A::UnitUpperTriangular{<:BlasFloat,<:StridedMatrix})
    for i = 1:size(A, 1)
        A.data[i,i] = 1
    end
    LAPACK.trevc!('R', 'A', BlasInt[], triu!(A.data))
end
function eigvecs(A::LowerTriangular{<:BlasFloat,<:StridedMatrix})
    LAPACK.trevc!('L', 'A', BlasInt[], copy(tril!(A.data)'))
end
function eigvecs(A::UnitLowerTriangular{<:BlasFloat,<:StridedMatrix})
    for i = 1:size(A, 1)
        A.data[i,i] = 1
    end
    LAPACK.trevc!('L', 'A', BlasInt[], copy(tril!(A.data)'))
end

####################
# Generic routines #
####################

for (t, unitt) in ((UpperTriangular, UnitUpperTriangular),
                   (LowerTriangular, UnitLowerTriangular))
    @eval begin
        (*)(A::$t, x::Number) = $t(A.data*x)

        function (*)(A::$unitt, x::Number)
            B = A.data*x
            for i = 1:size(A, 1)
                B[i,i] = x
            end
            $t(B)
        end

        (*)(x::Number, A::$t) = $t(x*A.data)

        function (*)(x::Number, A::$unitt)
            B = x*A.data
            for i = 1:size(A, 1)
                B[i,i] = x
            end
            $t(B)
        end

        (/)(A::$t, x::Number) = $t(A.data/x)

        function (/)(A::$unitt, x::Number)
            B = A.data/x
            invx = inv(x)
            for i = 1:size(A, 1)
                B[i,i] = invx
            end
            $t(B)
        end

        (\)(x::Number, A::$t) = $t(x\A.data)

        function (\)(x::Number, A::$unitt)
            B = x\A.data
            invx = inv(x)
            for i = 1:size(A, 1)
                B[i,i] = invx
            end
            $t(B)
        end
    end
end

## Generic triangular multiplication
function lmul!(A::UpperTriangular, B::AbstractVecOrMat)
    require_one_based_indexing(A, B)
    m, n = size(B, 1), size(B, 2)
    if m != size(A, 1)
        throw(DimensionMismatch("right hand side B needs first dimension of size $(size(A,1)), has size $m"))
    end
    @inbounds for j = 1:n
        for i = 1:m
            Bij = A.data[i,i]*B[i,j]
            for k = i + 1:m
                Bij += A.data[i,k]*B[k,j]
            end
            B[i,j] = Bij
        end
    end
    B
end
function lmul!(A::UnitUpperTriangular, B::AbstractVecOrMat)
    require_one_based_indexing(A, B)
    m, n = size(B, 1), size(B, 2)
    if m != size(A, 1)
        throw(DimensionMismatch("right hand side B needs first dimension of size $(size(A,1)), has size $m"))
    end
    @inbounds for j = 1:n
        for i = 1:m
            Bij = B[i,j]
            for k = i + 1:m
                Bij += A.data[i,k]*B[k,j]
            end
            B[i,j] = Bij
        end
    end
    B
end
function lmul!(A::LowerTriangular, B::AbstractVecOrMat)
    require_one_based_indexing(A, B)
    m, n = size(B, 1), size(B, 2)
    if m != size(A, 1)
        throw(DimensionMismatch("right hand side B needs first dimension of size $(size(A,1)), has size $m"))
    end
    @inbounds for j = 1:n
        for i = m:-1:1
            Bij = A.data[i,i]*B[i,j]
            for k = 1:i - 1
                Bij += A.data[i,k]*B[k,j]
            end
            B[i,j] = Bij
        end
    end
    B
end
function lmul!(A::UnitLowerTriangular, B::AbstractVecOrMat)
    require_one_based_indexing(A, B)
    m, n = size(B, 1), size(B, 2)
    if m != size(A, 1)
        throw(DimensionMismatch("right hand side B needs first dimension of size $(size(A,1)), has size $m"))
    end
    @inbounds for j = 1:n
        for i = m:-1:1
            Bij = B[i,j]
            for k = 1:i - 1
                Bij += A.data[i,k]*B[k,j]
            end
            B[i,j] = Bij
        end
    end
    B
end

function rmul!(A::AbstractMatrix, B::UpperTriangular)
    require_one_based_indexing(A, B)
    m, n = size(A)
    if size(B, 1) != n
        throw(DimensionMismatch("right hand side B needs first dimension of size $n, has size $(size(B,1))"))
    end
    @inbounds for i = 1:m
        for j = n:-1:1
            Aij = A[i,j]*B.data[j,j]
            for k = 1:j - 1
                Aij += A[i,k]*B.data[k,j]
            end
            A[i,j] = Aij
        end
    end
    A
end
function rmul!(A::AbstractMatrix, B::UnitUpperTriangular)
    require_one_based_indexing(A, B)
    m, n = size(A)
    if size(B, 1) != n
        throw(DimensionMismatch("right hand side B needs first dimension of size $n, has size $(size(B,1))"))
    end
    @inbounds for i = 1:m
        for j = n:-1:1
            Aij = A[i,j]
            for k = 1:j - 1
                Aij += A[i,k]*B.data[k,j]
            end
            A[i,j] = Aij
        end
    end
    A
end

function rmul!(A::AbstractMatrix, B::LowerTriangular)
    require_one_based_indexing(A, B)
    m, n = size(A)
    if size(B, 1) != n
        throw(DimensionMismatch("right hand side B needs first dimension of size $n, has size $(size(B,1))"))
    end
    @inbounds for i = 1:m
        for j = 1:n
            Aij = A[i,j]*B.data[j,j]
            for k = j + 1:n
                Aij += A[i,k]*B.data[k,j]
            end
            A[i,j] = Aij
        end
    end
    A
end
function rmul!(A::AbstractMatrix, B::UnitLowerTriangular)
    require_one_based_indexing(A, B)
    m, n = size(A)
    if size(B, 1) != n
        throw(DimensionMismatch("right hand side B needs first dimension of size $n, has size $(size(B,1))"))
    end
    @inbounds for i = 1:m
        for j = 1:n
            Aij = A[i,j]
            for k = j + 1:n
                Aij += A[i,k]*B.data[k,j]
            end
            A[i,j] = Aij
        end
    end
    A
end

#Generic solver using naive substitution
# manually hoisting b[j] significantly improves performance as of Dec 2015
# manually eliding bounds checking significantly improves performance as of Dec 2015
# directly indexing A.data rather than A significantly improves performance as of Dec 2015
# replacing repeated references to A.data with [Adata = A.data and references to Adata]
# does not significantly impact performance as of Dec 2015
# replacing repeated references to A.data[j,j] with [Ajj = A.data[j,j] and references to Ajj]
# does not significantly impact performance as of Dec 2015
function ldiv!(A::UpperTriangular, b::AbstractVector)
    require_one_based_indexing(A, b)
    n = size(A, 2)
    if !(n == length(b))
        throw(DimensionMismatch("second dimension of left hand side A, $n, and length of right hand side b, $(length(b)), must be equal"))
    end
    @inbounds for j in n:-1:1
        iszero(A.data[j,j]) && throw(SingularException(j))
        bj = b[j] = A.data[j,j] \ b[j]
        for i in j-1:-1:1 # counterintuitively 1:j-1 performs slightly better
            b[i] -= A.data[i,j] * bj
        end
    end
    return b
end
function ldiv!(A::UnitUpperTriangular, b::AbstractVector)
    require_one_based_indexing(A, b)
    n = size(A, 2)
    if !(n == length(b))
        throw(DimensionMismatch("second dimension of left hand side A, $n, and length of right hand side b, $(length(b)), must be equal"))
    end
    @inbounds for j in n:-1:1
        bj = b[j]
        for i in j-1:-1:1 # counterintuitively 1:j-1 performs slightly better
            b[i] -= A.data[i,j] * bj
        end
    end
    return b
end
function ldiv!(A::LowerTriangular, b::AbstractVector)
    require_one_based_indexing(A, b)
    n = size(A, 2)
    if !(n == length(b))
        throw(DimensionMismatch("second dimension of left hand side A, $n, and length of right hand side b, $(length(b)), must be equal"))
    end
    @inbounds for j in 1:n
        iszero(A.data[j,j]) && throw(SingularException(j))
        bj = b[j] = A.data[j,j] \ b[j]
        for i in j+1:n
            b[i] -= A.data[i,j] * bj
        end
    end
    return b
end
function ldiv!(A::UnitLowerTriangular, b::AbstractVector)
    require_one_based_indexing(A, b)
    n = size(A, 2)
    if !(n == length(b))
        throw(DimensionMismatch("second dimension of left hand side A, $n, and length of right hand side b, $(length(b)), must be equal"))
    end
    @inbounds for j in 1:n
        bj = b[j]
        for i in j+1:n
            b[i] -= A.data[i,j] * bj
        end
    end
    return b
end
function ldiv!(A::AbstractTriangular, B::AbstractMatrix)
    require_one_based_indexing(A, B)
    nA, mA = size(A)
    n = size(B, 1)
    if nA != n
        throw(DimensionMismatch("second dimension of left hand side A, $mA, and first dimension of right hand side B, $n, must be equal"))
    end
    for b in eachcol(B)
        ldiv!(A, b)
    end
    B
end

# in the following transpose and conjugate transpose naive substitution variants,
# accumulating in z rather than b[j,k] significantly improves performance as of Dec 2015
for (t, tfun) in ((:Adjoint, :adjoint), (:Transpose, :transpose))
    @eval begin
        function ldiv!(xA::UpperTriangular{<:Any,<:$t}, b::AbstractVector)
            require_one_based_indexing(xA, b)
            A = parent(parent(xA))
            n = size(A, 1)
            if !(n == length(b))
                throw(DimensionMismatch("first dimension of left hand side A, $n, and length of right hand side b, $(length(b)), must be equal"))
            end
            @inbounds for j in n:-1:1
                z = b[j]
                for i in n:-1:j+1
                    z -= $tfun(A[i,j]) * b[i]
                end
                iszero(A[j,j]) && throw(SingularException(j))
                b[j] = $tfun(A[j,j]) \ z
            end
            return b
        end

        function ldiv!(xA::UnitUpperTriangular{<:Any,<:$t}, b::AbstractVector)
            require_one_based_indexing(xA, b)
            A = parent(parent(xA))
            n = size(A, 1)
            if !(n == length(b))
                throw(DimensionMismatch("first dimension of left hand side A, $n, and length of right hand side b, $(length(b)), must be equal"))
            end
            @inbounds for j in n:-1:1
                z = b[j]
                for i in n:-1:j+1
                    z -= $tfun(A[i,j]) * b[i]
                end
                b[j] = z
            end
            return b
        end

        function ldiv!(xA::LowerTriangular{<:Any,<:$t}, b::AbstractVector)
            require_one_based_indexing(xA, b)
            A = parent(parent(xA))
            n = size(A, 1)
            if !(n == length(b))
                throw(DimensionMismatch("first dimension of left hand side A, $n, and length of right hand side b, $(length(b)), must be equal"))
            end
            @inbounds for j in 1:n
                z = b[j]
                for i in 1:j-1
                    z -= $tfun(A[i,j]) * b[i]
                end
                iszero(A[j,j]) && throw(SingularException(j))
                b[j] = $tfun(A[j,j]) \ z
            end
            return b
        end

        function ldiv!(xA::UnitLowerTriangular{<:Any,<:$t}, b::AbstractVector)
            require_one_based_indexing(xA, b)
            A = parent(parent(xA))
            n = size(A, 1)
            if !(n == length(b))
                throw(DimensionMismatch("first dimension of left hand side A, $n, and length of right hand side b, $(length(b)), must be equal"))
            end
            @inbounds for j in 1:n
                z = b[j]
                for i in 1:j-1
                    z -= $tfun(A[i,j]) * b[i]
                end
                b[j] = z
            end
            return b
        end
    end
end

function rdiv!(A::AbstractMatrix, B::UpperTriangular)
    require_one_based_indexing(A, B)
    m, n = size(A)
    if size(B, 1) != n
        throw(DimensionMismatch("right hand side B needs first dimension of size $n, has size $(size(B,1))"))
    end
    @inbounds for i = 1:m
        for j = 1:n
            Aij = A[i,j]
            for k = 1:j - 1
                Aij -= A[i,k]*B.data[k,j]
            end
            iszero(B.data[j,j]) && throw(SingularException(j))
            A[i,j] = Aij/B.data[j,j]
        end
    end
    A
end
function rdiv!(A::AbstractMatrix, B::UnitUpperTriangular)
    require_one_based_indexing(B)
    m, n = size(A)
    if size(B, 1) != n
        throw(DimensionMismatch("right hand side B needs first dimension of size $n, has size $(size(B,1))"))
    end
    @inbounds for i = 1:m
        for j = 1:n
            Aij = A[i,j]
            for k = 1:j - 1
                Aij -= A[i,k]*B.data[k,j]
            end
            A[i,j] = Aij
        end
    end
    A
end
function rdiv!(A::AbstractMatrix, B::LowerTriangular)
    require_one_based_indexing(A, B)
    m, n = size(A)
    if size(B, 1) != n
        throw(DimensionMismatch("right hand side B needs first dimension of size $n, has size $(size(B,1))"))
    end
    @inbounds for i = 1:m
        for j = n:-1:1
            Aij = A[i,j]
            for k = j + 1:n
                Aij -= A[i,k]*B.data[k,j]
            end
            iszero(B.data[j,j]) && throw(SingularException(j))
            A[i,j] = Aij/B.data[j,j]
        end
    end
    A
end
function rdiv!(A::AbstractMatrix, B::UnitLowerTriangular)
    require_one_based_indexing(A, B)
    m, n = size(A)
    if size(B, 1) != n
        throw(DimensionMismatch("right hand side B needs first dimension of size $n, has size $(size(B,1))"))
    end
    @inbounds for i = 1:m
        for j = n:-1:1
            Aij = A[i,j]
            for k = j + 1:n
                Aij -= A[i,k]*B.data[k,j]
            end
            A[i,j] = Aij
        end
    end
    A
end

lmul!(A::UpperTriangular,     B::UpperTriangular) = UpperTriangular(lmul!(A, triu!(B.data)))
lmul!(A::UnitUpperTriangular, B::UpperTriangular) = UpperTriangular(lmul!(A, triu!(B.data)))
lmul!(A::LowerTriangular,     B::LowerTriangular) = LowerTriangular(lmul!(A, tril!(B.data)))
lmul!(A::UnitLowerTriangular, B::LowerTriangular) = LowerTriangular(lmul!(A, tril!(B.data)))

ldiv!(A::UpperTriangular,     B::UpperTriangular) = UpperTriangular(ldiv!(A, triu!(B.data)))
ldiv!(A::UnitUpperTriangular, B::UpperTriangular) = UpperTriangular(ldiv!(A, triu!(B.data)))
ldiv!(A::LowerTriangular,     B::LowerTriangular) = LowerTriangular(ldiv!(A, tril!(B.data)))
ldiv!(A::UnitLowerTriangular, B::LowerTriangular) = LowerTriangular(ldiv!(A, tril!(B.data)))

rdiv!(A::UpperTriangular, B::UpperTriangular)     = UpperTriangular(rdiv!(triu!(A.data), B))
rdiv!(A::UpperTriangular, B::UnitUpperTriangular) = UpperTriangular(rdiv!(triu!(A.data), B))
rdiv!(A::LowerTriangular, B::LowerTriangular)     = LowerTriangular(rdiv!(tril!(A.data), B))
rdiv!(A::LowerTriangular, B::UnitLowerTriangular) = LowerTriangular(rdiv!(tril!(A.data), B))

rmul!(A::UpperTriangular, B::UpperTriangular)     = UpperTriangular(rmul!(triu!(A.data), B))
rmul!(A::UpperTriangular, B::UnitUpperTriangular) = UpperTriangular(rmul!(triu!(A.data), B))
rmul!(A::LowerTriangular, B::LowerTriangular)     = LowerTriangular(rmul!(tril!(A.data), B))
rmul!(A::LowerTriangular, B::UnitLowerTriangular) = LowerTriangular(rmul!(tril!(A.data), B))

# Promotion
## Promotion methods in matmul don't apply to triangular multiplication since
## it is inplace. Hence we have to make very similar definitions, but without
## allocation of a result array. For multiplication and unit diagonal division
## the element type doesn't have to be stable under division whereas that is
## necessary in the general triangular solve problem.

## Some Triangular-Triangular cases. We might want to write tailored methods
## for these cases, but I'm not sure it is worth it.

for (f, f2!) in ((:*, :lmul!), (:\, :ldiv!))
    @eval begin
        function ($f)(A::LowerTriangular, B::LowerTriangular)
            TAB = typeof(($f)(zero(eltype(A)), zero(eltype(B))) +
                         ($f)(zero(eltype(A)), zero(eltype(B))))
            BB = copy_similar(B, TAB)
            return LowerTriangular($f2!(convert(AbstractMatrix{TAB}, A), BB))
        end

        function $(f)(A::UnitLowerTriangular, B::LowerTriangular)
            TAB = typeof((*)(zero(eltype(A)), zero(eltype(B))) +
                         (*)(zero(eltype(A)), zero(eltype(B))))
             BB = copy_similar(B, TAB)
            return LowerTriangular($f2!(convert(AbstractMatrix{TAB}, A), BB))
        end

        function $(f)(A::LowerTriangular, B::UnitLowerTriangular)
            TAB = typeof(($f)(zero(eltype(A)), zero(eltype(B))) +
                         ($f)(zero(eltype(A)), zero(eltype(B))))
             BB = copy_similar(B, TAB)
            return LowerTriangular($f2!(convert(AbstractMatrix{TAB}, A), BB))
        end

        function $(f)(A::UnitLowerTriangular, B::UnitLowerTriangular)
            TAB = typeof((*)(zero(eltype(A)), zero(eltype(B))) +
                         (*)(zero(eltype(A)), zero(eltype(B))))
             BB = copy_similar(B, TAB)
            return UnitLowerTriangular($f2!(convert(AbstractMatrix{TAB}, A), BB))
        end

        function ($f)(A::UpperTriangular, B::UpperTriangular)
            TAB = typeof(($f)(zero(eltype(A)), zero(eltype(B))) +
                         ($f)(zero(eltype(A)), zero(eltype(B))))
            BB = copy_similar(B, TAB)
            return UpperTriangular($f2!(convert(AbstractMatrix{TAB}, A), BB))
        end

        function ($f)(A::UnitUpperTriangular, B::UpperTriangular)
            TAB = typeof((*)(zero(eltype(A)), zero(eltype(B))) +
                         (*)(zero(eltype(A)), zero(eltype(B))))
            BB = copy_similar(B, TAB)
            return UpperTriangular($f2!(convert(AbstractMatrix{TAB}, A), BB))
        end

        function ($f)(A::UpperTriangular, B::UnitUpperTriangular)
            TAB = typeof(($f)(zero(eltype(A)), zero(eltype(B))) +
                         ($f)(zero(eltype(A)), zero(eltype(B))))
            BB = copy_similar(B, TAB)
            return UpperTriangular($f2!(convert(AbstractMatrix{TAB}, A), BB))
        end

        function ($f)(A::UnitUpperTriangular, B::UnitUpperTriangular)
            TAB = typeof((*)(zero(eltype(A)), zero(eltype(B))) +
                         (*)(zero(eltype(A)), zero(eltype(B))))
            BB = copy_similar(B, TAB)
            return UnitUpperTriangular($f2!(convert(AbstractMatrix{TAB}, A), BB))
        end
    end
end

function (/)(A::LowerTriangular, B::LowerTriangular)
    TAB = typeof((/)(zero(eltype(A)), one(eltype(B))) +
                 (/)(zero(eltype(A)), one(eltype(B))))
    AA = copy_similar(A, TAB)
    return LowerTriangular(rdiv!(AA, convert(AbstractMatrix{TAB}, B)))
end
function (/)(A::UnitLowerTriangular, B::LowerTriangular)
    TAB = typeof((/)(zero(eltype(A)), one(eltype(B))) +
                 (/)(zero(eltype(A)), one(eltype(B))))
    AA = copy_similar(A, TAB)
    return LowerTriangular(rdiv!(AA, convert(AbstractMatrix{TAB}, B)))
end
function (/)(A::LowerTriangular, B::UnitLowerTriangular)
    TAB = typeof((/)(zero(eltype(A)), one(eltype(B))) +
                 (/)(zero(eltype(A)), one(eltype(B))))
    AA = copy_similar(A, TAB)
    return LowerTriangular(rdiv!(AA, convert(AbstractMatrix{TAB}, B)))
end
function (/)(A::UnitLowerTriangular, B::UnitLowerTriangular)
    TAB = typeof((*)(zero(eltype(A)), zero(eltype(B))) +
                 (*)(zero(eltype(A)), zero(eltype(B))))
    AA = copy_similar(A, TAB)
    return UnitLowerTriangular(rdiv!(AA, convert(AbstractMatrix{TAB}, B)))
end
function (/)(A::UpperTriangular, B::UpperTriangular)
    TAB = typeof((/)(zero(eltype(A)), one(eltype(B))) +
                 (/)(zero(eltype(A)), one(eltype(B))))
    AA = copy_similar(A, TAB)
    return UpperTriangular(rdiv!(AA, convert(AbstractMatrix{TAB}, B)))
end
function (/)(A::UnitUpperTriangular, B::UpperTriangular)
    TAB = typeof((/)(zero(eltype(A)), one(eltype(B))) +
                 (/)(zero(eltype(A)), one(eltype(B))))
    AA = copy_similar(A, TAB)
    return UpperTriangular(rdiv!(AA, convert(AbstractMatrix{TAB}, B)))
end
function (/)(A::UpperTriangular, B::UnitUpperTriangular)
    TAB = typeof((/)(zero(eltype(A)), one(eltype(B))) +
                 (/)(zero(eltype(A)), one(eltype(B))))
    AA = copy_similar(A, TAB)
    return UpperTriangular(rdiv!(AA, convert(AbstractMatrix{TAB}, B)))
end
function (/)(A::UnitUpperTriangular, B::UnitUpperTriangular)
    TAB = typeof((*)(zero(eltype(A)), zero(eltype(B))) +
                 (*)(zero(eltype(A)), zero(eltype(B))))
    AA = copy_similar(A, TAB)
    return UnitUpperTriangular(rdiv!(AA, convert(AbstractMatrix{TAB}, B)))
end

_inner_type_promotion(A,B) = promote_type(eltype(A), eltype(B), typeof(zero(eltype(A))*zero(eltype(B)) + zero(eltype(A))*zero(eltype(B))))
## The general promotion methods
function *(A::AbstractTriangular, B::AbstractTriangular)
    TAB = _inner_type_promotion(A,B)
    BB = copy_similar(B, TAB)
    lmul!(convert(AbstractArray{TAB}, A), BB)
end

for mat in (:AbstractVector, :AbstractMatrix)
    ### Multiplication with triangle to the left and hence rhs cannot be transposed.
    @eval function *(A::AbstractTriangular, B::$mat)
        require_one_based_indexing(B)
        TAB = _inner_type_promotion(A,B)
        BB = copy_similar(B, TAB)
        lmul!(convert(AbstractArray{TAB}, A), BB)
    end
    ### Left division with triangle to the left hence rhs cannot be transposed. No quotients.
    @eval function \(A::Union{UnitUpperTriangular,UnitLowerTriangular}, B::$mat)
        require_one_based_indexing(B)
        TAB = _inner_type_promotion(A,B)
        BB = copy_similar(B, TAB)
        ldiv!(convert(AbstractArray{TAB}, A), BB)
    end
    ### Left division with triangle to the left hence rhs cannot be transposed. Quotients.
    @eval function \(A::Union{UpperTriangular,LowerTriangular}, B::$mat)
        require_one_based_indexing(B)
        TAB = typeof((zero(eltype(A))*zero(eltype(B)) + zero(eltype(A))*zero(eltype(B)))/one(eltype(A)))
        BB = copy_similar(B, TAB)
        ldiv!(convert(AbstractArray{TAB}, A), BB)
    end
    ### Right division with triangle to the right hence lhs cannot be transposed. No quotients.
    @eval function /(A::$mat, B::Union{UnitUpperTriangular, UnitLowerTriangular})
        require_one_based_indexing(A)
        TAB = _inner_type_promotion(A,B)
        AA = copy_similar(A, TAB)
        rdiv!(AA, convert(AbstractArray{TAB}, B))
    end
    ### Right division with triangle to the right hence lhs cannot be transposed. Quotients.
    @eval function /(A::$mat, B::Union{UpperTriangular,LowerTriangular})
        require_one_based_indexing(A)
        TAB = typeof((zero(eltype(A))*zero(eltype(B)) + zero(eltype(A))*zero(eltype(B)))/one(eltype(A)))
        AA = copy_similar(A, TAB)
        rdiv!(AA, convert(AbstractArray{TAB}, B))
    end
end
### Multiplication with triangle to the right and hence lhs cannot be transposed.
# Only for AbstractMatrix, hence outside the above loop.
function *(A::AbstractMatrix, B::AbstractTriangular)
    require_one_based_indexing(A)
    TAB = _inner_type_promotion(A,B)
    AA = copy_similar(A, TAB)
    rmul!(AA, convert(AbstractArray{TAB}, B))
end
# ambiguity resolution with definitions in matmul.jl
*(v::AdjointAbsVec, A::AbstractTriangular) = adjoint(adjoint(A) * v.parent)
*(v::TransposeAbsVec, A::AbstractTriangular) = transpose(transpose(A) * v.parent)

# Complex matrix power for upper triangular factor, see:
#   Higham and Lin, "A Schur-Padé algorithm for fractional powers of a Matrix",
#     SIAM J. Matrix Anal. & Appl., 32 (3), (2011) 1056–1078.
#   Higham and Lin, "An improved Schur-Padé algorithm for fractional powers of
#     a matrix and their Fréchet derivatives", SIAM. J. Matrix Anal. & Appl.,
#     34(3), (2013) 1341–1360.
function powm!(A0::UpperTriangular{<:BlasFloat}, p::Real)
    if abs(p) >= 1
        throw(ArgumentError("p must be a real number in (-1,1), got $p"))
    end

    normA0 = opnorm(A0, 1)
    rmul!(A0, 1/normA0)

    theta = [1.53e-5, 2.25e-3, 1.92e-2, 6.08e-2, 1.25e-1, 2.03e-1, 2.84e-1]
    n = checksquare(A0)

    A, m, s = invsquaring(A0, theta)
    A = I - A

    # Compute accurate diagonal of I - T
    sqrt_diag!(A0, A, s)
    for i = 1:n
        A[i, i] = -A[i, i]
    end
    # Compute the Padé approximant
    c = 0.5 * (p - m) / (2 * m - 1)
    triu!(A)
    S = c * A
    Stmp = similar(S)
    for j = m-1:-1:1
        j4 = 4 * j
        c = (-p - j) / (j4 + 2)
        for i = 1:n
            @inbounds S[i, i] = S[i, i] + 1
        end
        copyto!(Stmp, S)
        mul!(S, A, c)
        ldiv!(Stmp, S.data)

        c = (p - j) / (j4 - 2)
        for i = 1:n
            @inbounds S[i, i] = S[i, i] + 1
        end
        copyto!(Stmp, S)
        mul!(S, A, c)
        ldiv!(Stmp, S.data)
    end
    for i = 1:n
        S[i, i] = S[i, i] + 1
    end
    copyto!(Stmp, S)
    mul!(S, A, -p)
    ldiv!(Stmp, S.data)
    for i = 1:n
        @inbounds S[i, i] = S[i, i] + 1
    end

    blockpower!(A0, S, p/(2^s))
    for m = 1:s
        mul!(Stmp.data, S, S)
        copyto!(S, Stmp)
        blockpower!(A0, S, p/(2^(s-m)))
    end
    rmul!(S, normA0^p)
    return S
end
powm(A::LowerTriangular, p::Real) = copy(transpose(powm!(copy(transpose(A)), p::Real)))

# Complex matrix logarithm for the upper triangular factor, see:
#   Al-Mohy and Higham, "Improved inverse scaling and squaring algorithms for
#     the matrix logarithm", SIAM J. Sci. Comput., 34(4), (2012), pp. C153–C169.
#   Al-Mohy, Higham and Relton, "Computing the Frechet derivative of the matrix
#     logarithm and estimating the condition number", SIAM J. Sci. Comput.,
#     35(4), (2013), C394–C410.
#
# Based on the code available at http://eprints.ma.man.ac.uk/1851/02/logm.zip,
# Copyright (c) 2011, Awad H. Al-Mohy and Nicholas J. Higham
# Julia version relicensed with permission from original authors
log(A::UpperTriangular{T}) where {T<:BlasFloat} = log_quasitriu(A)
log(A::UnitUpperTriangular{T}) where {T<:BlasFloat} = log_quasitriu(A)
log(A::LowerTriangular) = copy(transpose(log(copy(transpose(A)))))
log(A::UnitLowerTriangular) = copy(transpose(log(copy(transpose(A)))))

function log_quasitriu(A0::AbstractMatrix{T}) where T<:BlasFloat
    # allocate real A if log(A) will be real and complex A otherwise
    n = checksquare(A0)
    if isreal(A0) && (!istriu(A0) || !any(x -> real(x) < zero(real(T)), diag(A0)))
        A = T <: Complex ? real(A0) : copy(A0)
    else
        A = T <: Complex ? copy(A0) : complex(A0)
    end
    if A0 isa UnitUpperTriangular
        A = UpperTriangular(parent(A))
        @inbounds for i in 1:n
            A[i,i] = 1
        end
    end
    Y0 = _log_quasitriu!(A0, A)
    # return complex result for complex input
    Y = T <: Complex ? complex(Y0) : Y0

    if A0 isa UpperTriangular || A0 isa UnitUpperTriangular
        return UpperTriangular(Y)
    else
        return Y
    end
end
# type-stable implementation of log_quasitriu
# A is a copy of A0 that is overwritten while computing the result. It has the same eltype
# as the result.
function _log_quasitriu!(A0, A)
    # Find Padé degree m and s while replacing A with A^(1/2^s)
    m, s = _find_params_log_quasitriu!(A)

    # Compute accurate superdiagonal of A
    _pow_superdiag_quasitriu!(A, A0, 0.5^s)

    # Compute accurate block diagonal of A
    _sqrt_pow_diag_quasitriu!(A, A0, s)

    # Get the Gauss-Legendre quadrature points and weights
    R = zeros(Float64, m, m)
    for i = 1:m - 1
        R[i,i+1] = i / sqrt((2 * i)^2 - 1)
        R[i+1,i] = R[i,i+1]
    end
    x,V = eigen(R)
    w = Vector{Float64}(undef, m)
    for i = 1:m
        x[i] = (x[i] + 1) / 2
        w[i] = V[1,i]^2
    end

    # Compute the Padé approximation
    t = eltype(A)
    n = size(A, 1)
    Y = zeros(t, n, n)
    B = similar(A)
    for k = 1:m
        B .= t(x[k]) .* A
        @inbounds for i in 1:n
            B[i,i] += 1
        end
        Y .+= t(w[k]) .* rdiv_quasitriu!(A, B)
    end

    # Scale back
    lmul!(2.0^s, Y)

    # Compute accurate diagonal and superdiagonal of log(A)
    _log_diag_quasitriu!(Y, A0)

    return Y
end

# Auxiliary functions for matrix logarithm and matrix power

# Find Padé degree m and s while replacing A with A^(1/2^s)
#   Al-Mohy and Higham, "Improved inverse scaling and squaring algorithms for
#     the matrix logarithm", SIAM J. Sci. Comput., 34(4), (2012), pp. C153–C169.
#   from Algorithm 4.1
function _find_params_log_quasitriu!(A)
    maxsqrt = 100
    theta = [1.586970738772063e-005,
         2.313807884242979e-003,
         1.938179313533253e-002,
         6.209171588994762e-002,
         1.276404810806775e-001,
         2.060962623452836e-001,
         2.879093714241194e-001]
    tmax = size(theta, 1)
    n = size(A, 1)
    p = 0
    m = 0

    # Find s0, the smallest s such that the ρ(triu(A)^(1/2^s) - I) ≤ theta[tmax], where ρ(X)
    # is the spectral radius of X
    d = complex.(@view(A[diagind(A)]))
    dm1 = d .- 1
    s = 0
    while norm(dm1, Inf) > theta[tmax] && s < maxsqrt
        d .= sqrt.(d)
        dm1 .= d .- 1
        s = s + 1
    end
    s0 = s

    # Compute repeated roots
    for k = 1:min(s, maxsqrt)
        _sqrt_quasitriu!(A isa UpperTriangular ? parent(A) : A, A)
    end

    # these three never needed at the same time, so reuse the same temporary
    AmI = AmI4 = AmI5 = A - I
    AmI2 = AmI * AmI
    AmI3 = AmI2 * AmI
    d2 = sqrt(opnorm(AmI2, 1))
    d3 = cbrt(opnorm(AmI3, 1))
    alpha2 = max(d2, d3)
    foundm = false
    if alpha2 <= theta[2]
        m = alpha2 <= theta[1] ? 1 : 2
        foundm = true
    end

    while !foundm
        more_sqrt = false
        mul!(AmI4, AmI2, AmI2)
        d4 = opnorm(AmI4, 1)^(1/4)
        alpha3 = max(d3, d4)
        if alpha3 <= theta[tmax]
            local j
            for outer j = 3:tmax
                if alpha3 <= theta[j]
                    break
                end
            end
            if j <= 6
                m = j
                break
            elseif alpha3 / 2 <= theta[5] && p < 2
                more_sqrt = true
                p = p + 1
           end
        end

        if !more_sqrt
            mul!(AmI5, AmI3, AmI2)
            d5 = opnorm(AmI5, 1)^(1/5)
            alpha4 = max(d4, d5)
            eta = min(alpha3, alpha4)
            if eta <= theta[tmax]
                j = 0
                for outer j = 6:tmax
                    if eta <= theta[j]
                        m = j
                        break
                    end
                end
                break
            end
        end

        if s == maxsqrt
            m = tmax
            break
        end
        _sqrt_quasitriu!(A isa UpperTriangular ? parent(A) : A, A)
        copyto!(AmI, A)
        for i in 1:n
            @inbounds AmI[i,i] -= 1
        end
        mul!(AmI2, AmI, AmI)
        mul!(AmI3, AmI2, AmI)
        d3 = cbrt(opnorm(AmI3, 1))
        s = s + 1
    end
    return m, s
end

# Compute accurate diagonal of A = A0^s - I
function sqrt_diag!(A0::UpperTriangular, A::UpperTriangular, s)
    n = checksquare(A0)
    T = eltype(A)
    @inbounds for i = 1:n
        a = complex(A0[i,i])
        A[i,i] = _sqrt_pow(a, s)
    end
end
# Compute accurate block diagonal of A = A0^s - I for upper quasi-triangular A0 produced
# by the Schur decomposition. Diagonal is made of 1x1 and 2x2 blocks.
# 2x2 blocks are real with non-negative conjugate pair eigenvalues
function _sqrt_pow_diag_quasitriu!(A, A0, s)
    n = checksquare(A0)
    t = typeof(sqrt(zero(eltype(A))))
    i = 1
    @inbounds while i < n
        if iszero(A0[i+1,i])  # 1x1 block
            A[i,i] = _sqrt_pow(t(A0[i,i]), s)
            i += 1
        else  # real 2x2 block
            @views _sqrt_pow_diag_block_2x2!(A[i:i+1,i:i+1], A0[i:i+1,i:i+1], s)
            i += 2
        end
    end
    if i == n  # last block is 1x1
        @inbounds A[n,n] = _sqrt_pow(t(A0[n,n]), s)
    end
    return A
end
# compute a^(1/2^s)-1
#   Al-Mohy, "A more accurate Briggs method for the logarithm",
#      Numer. Algorithms, 59, (2012), 393–402.
#   Algorithm 2
function _sqrt_pow(a::Number, s)
    T = typeof(sqrt(zero(a)))
    s == 0 && return T(a) - 1
    s0 = s
    if imag(a) >= 0 && real(a) <= 0 && !iszero(a)  # angle(a) ≥ π / 2
        a = sqrt(a)
        s0 = s - 1
    end
    z0 = a - 1
    a = sqrt(a)
    r = 1 + a
    for j = 1:s0-1
        a = sqrt(a)
        r = r * (1 + a)
    end
    return z0 / r
end
# compute A0 = A^(1/2^s)-I for 2x2 real matrices A and A0
# A has non-negative conjugate pair eigenvalues
# "Improved Inverse Scaling and Squaring Algorithms for the Matrix Logarithm"
# SIAM J. Sci. Comput., 34(4), (2012) C153–C169. doi: 10.1137/110852553
# Algorithm 5.1
Base.@propagate_inbounds function _sqrt_pow_diag_block_2x2!(A, A0, s)
    _sqrt_real_2x2!(A, A0)
    if isone(s)
        A[1,1] -= 1
        A[2,2] -= 1
    else
        # Z = A - I
        z11, z21, z12, z22 = A[1,1] - 1, A[2,1], A[1,2], A[2,2] - 1
        # A = sqrt(A)
        _sqrt_real_2x2!(A, A)
        # P = A + I
        p11, p21, p12, p22 = A[1,1] + 1, A[2,1], A[1,2], A[2,2] + 1
        for i in 1:(s - 2)
            # A = sqrt(A)
            _sqrt_real_2x2!(A, A)
            a11, a21, a12, a22 = A[1,1], A[2,1], A[1,2], A[2,2]
            # P += P * A
            r11 = p11*(1 + a11) + p12*a21
            r22 = p21*a12 + p22*(1 + a22)
            p21 = p21*(1 + a11) + p22*a21
            p12 = p11*a12 + p12*(1 + a22)
            p11 = r11
            p22 = r22
        end
        # A = Z / P
        c = inv(p11*p22 - p21*p12)
        A[1,1] = (p22*z11 - p21*z12) * c
        A[2,1] = (p22*z21 - p21*z22) * c
        A[1,2] = (p11*z12 - p12*z11) * c
        A[2,2] = (p11*z22 - p12*z21) * c
    end
    return A
end
# Compute accurate superdiagonal of A = A0^s - I for upper quasi-triangular A0 produced
# by a Schur decomposition.
# Higham and Lin, "A Schur–Padé Algorithm for Fractional Powers of a Matrix"
# SIAM J. Matrix Anal. Appl., 32(3), (2011), 1056–1078.
# Equation 5.6
# see also blockpower for when A0 is upper triangular
function _pow_superdiag_quasitriu!(A, A0, p)
    n = checksquare(A0)
    t = eltype(A)
    k = 1
    @inbounds while k < n
        if !iszero(A[k+1,k])
            k += 2
            continue
        end
        if !(k == n - 1 || iszero(A[k+2,k+1]))
            k += 3
            continue
        end
        Ak = t(A0[k,k])
        Akp1 = t(A0[k+1,k+1])

        Akp = Ak^p
        Akp1p = Akp1^p

        if Ak == Akp1
            A[k,k+1] = p * A0[k,k+1] * Ak^(p-1)
        elseif 2 * abs(Ak) < abs(Akp1) || 2 * abs(Akp1) < abs(Ak) || iszero(Akp1 + Ak)
            A[k,k+1] = A0[k,k+1] * (Akp1p - Akp) / (Akp1 - Ak)
        else
            logAk = log(Ak)
            logAkp1 = log(Akp1)
            z = (Akp1 - Ak)/(Akp1 + Ak)
            if abs(z) > 1
                A[k,k+1] = A0[k,k+1] * (Akp1p - Akp) / (Akp1 - Ak)
            else
                w = atanh(z) + im * pi * (unw(logAkp1-logAk) - unw(log1p(z)-log1p(-z)))
                dd = 2 * exp(p*(logAk+logAkp1)/2) * sinh(p*w) / (Akp1 - Ak);
                A[k,k+1] = A0[k,k+1] * dd
            end
        end
        k += 1
    end
end

# Compute accurate block diagonal and superdiagonal of A = log(A0) for upper
# quasi-triangular A0 produced by the Schur decomposition.
function _log_diag_quasitriu!(A, A0)
    n = checksquare(A0)
    t = eltype(A)
    k = 1
    @inbounds while k < n
        if iszero(A0[k+1,k])  # 1x1 block
            Ak = t(A0[k,k])
            logAk = log(Ak)
            A[k,k] = logAk
            if k < n - 2 && iszero(A0[k+2,k+1])
                Akp1 = t(A0[k+1,k+1])
                logAkp1 = log(Akp1)
                A[k+1,k+1] = logAkp1
                if Ak == Akp1
                    A[k,k+1] = A0[k,k+1] / Ak
                elseif 2 * abs(Ak) < abs(Akp1) || 2 * abs(Akp1) < abs(Ak) || iszero(Akp1 + Ak)
                    A[k,k+1] = A0[k,k+1] * (logAkp1 - logAk) / (Akp1 - Ak)
                else
                    z = (Akp1 - Ak)/(Akp1 + Ak)
                    if abs(z) > 1
                        A[k,k+1] = A0[k,k+1] * (logAkp1 - logAk) / (Akp1 - Ak)
                    else
                        w = atanh(z) + im * pi * (unw(logAkp1-logAk) - unw(log1p(z)-log1p(-z)))
                        A[k,k+1] = 2 * A0[k,k+1] * w / (Akp1 - Ak)
                    end
                end
                k += 2
            else
                k += 1
            end
        else  # real 2x2 block
            @views _log_diag_block_2x2!(A[k:k+1,k:k+1], A0[k:k+1,k:k+1])
            k += 2
        end
    end
    if k == n  # last 1x1 block
        @inbounds A[n,n] = log(t(A0[n,n]))
    end
    return A
end
# compute A0 = log(A) for 2x2 real matrices A and A0, where A0 is a diagonal 2x2 block
# produced by real Schur decomposition.
# Al-Mohy, Higham and Relton, "Computing the Frechet derivative of the matrix
# logarithm and estimating the condition number", SIAM J. Sci. Comput.,
# 35(4), (2013), C394–C410.
# Eq. 6.1
Base.@propagate_inbounds function _log_diag_block_2x2!(A, A0)
    a, b, c = A0[1,1], A0[1,2], A0[2,1]
    # avoid underflow/overflow for large/small b and c
    s = sqrt(abs(b)) * sqrt(abs(c))
    θ = atan(s, a)
    t = θ / s
    au = abs(a)
    if au > s
        a1 = log1p((s / au)^2) / 2 + log(au)
    else
        a1 = log1p((au / s)^2) / 2 + log(s)
    end
    A[1,1] = a1
    A[2,1] = c*t
    A[1,2] = b*t
    A[2,2] = a1
    return A
end

# Used only by powm at the moment
# Repeatedly compute the square roots of A so that in the end its
# eigenvalues are close enough to the positive real line
function invsquaring(A0::UpperTriangular, theta)
    require_one_based_indexing(theta)
    # assumes theta is in ascending order
    maxsqrt = 100
    tmax = size(theta, 1)
    n = checksquare(A0)
    A = complex(copy(A0))
    p = 0
    m = 0

    # Compute repeated roots
    d = complex(diag(A))
    dm1 = d .- 1
    s = 0
    while norm(dm1, Inf) > theta[tmax] && s < maxsqrt
        d .= sqrt.(d)
        dm1 .= d .- 1
        s = s + 1
    end
    s0 = s
    for k = 1:min(s, maxsqrt)
        A = sqrt(A)
    end

    AmI = A - I
    d2 = sqrt(opnorm(AmI^2, 1))
    d3 = cbrt(opnorm(AmI^3, 1))
    alpha2 = max(d2, d3)
    foundm = false
    if alpha2 <= theta[2]
        m = alpha2 <= theta[1] ? 1 : 2
        foundm = true
    end

    while !foundm
        more = false
        if s > s0
            d3 = cbrt(opnorm(AmI^3, 1))
        end
        d4 = opnorm(AmI^4, 1)^(1/4)
        alpha3 = max(d3, d4)
        if alpha3 <= theta[tmax]
            local j
            for outer j = 3:tmax
                if alpha3 <= theta[j]
                    break
                elseif alpha3 / 2 <= theta[5] && p < 2
                    more = true
                    p = p + 1
                end
            end
            if j <= 6
                m = j
                foundm = true
                break
            elseif alpha3 / 2 <= theta[5] && p < 2
                more = true
                p = p + 1
           end
        end

        if !more
            d5 = opnorm(AmI^5, 1)^(1/5)
            alpha4 = max(d4, d5)
            eta = min(alpha3, alpha4)
            if eta <= theta[tmax]
                j = 0
                for outer j = 6:tmax
                    if eta <= theta[j]
                        m = j
                        break
                    end
                    break
                end
            end
            if s == maxsqrt
                m = tmax
                break
            end
            A = sqrt(A)
            AmI = A - I
            s = s + 1
        end
    end

    # Compute accurate superdiagonal of T
    p = 1 / 2^s
    A = complex(A)
    blockpower!(A, A0, p)
    return A,m,s
end

# Compute accurate diagonal and superdiagonal of A = A0^p
function blockpower!(A::UpperTriangular, A0::UpperTriangular, p)
    n = checksquare(A0)
    @inbounds for k = 1:n-1
        Ak = complex(A0[k,k])
        Akp1 = complex(A0[k+1,k+1])

        Akp = Ak^p
        Akp1p = Akp1^p

        A[k,k] = Akp
        A[k+1,k+1] = Akp1p

        if Ak == Akp1
            A[k,k+1] = p * A0[k,k+1] * Ak^(p-1)
        elseif 2 * abs(Ak) < abs(Akp1) || 2 * abs(Akp1) < abs(Ak) || iszero(Akp1 + Ak)
            A[k,k+1] = A0[k,k+1] * (Akp1p - Akp) / (Akp1 - Ak)
        else
            logAk = log(Ak)
            logAkp1 = log(Akp1)
            z = (Akp1 - Ak)/(Akp1 + Ak)
            if abs(z) > 1
                A[k,k+1] = A0[k,k+1] * (Akp1p - Akp) / (Akp1 - Ak)
            else
                w = atanh(z) + im * pi * (unw(logAkp1-logAk) - unw(log1p(z)-log1p(-z)))
                dd = 2 * exp(p*(logAk+logAkp1)/2) * sinh(p*w) / (Akp1 - Ak);
                A[k,k+1] = A0[k,k+1] * dd
            end
        end
    end
end

# Unwinding number
unw(x::Real) = 0
unw(x::Number) = ceil((imag(x) - pi) / (2 * pi))

# compute A / B for upper quasi-triangular B, possibly overwriting B
function rdiv_quasitriu!(A, B)
    n = checksquare(A)
    AG = copy(A)
    # use Givens rotations to annihilate 2x2 blocks
    @inbounds for k in 1:(n-1)
        s = B[k+1,k]
        iszero(s) && continue  # 1x1 block
        G = first(givens(B[k+1,k+1], s, k, k+1))
        rmul!(B, G)
        rmul!(AG, G)
    end
    return rdiv!(AG, UpperTriangular(B))
end

# End of auxiliary functions for matrix logarithm and matrix power

sqrt(A::UpperTriangular) = sqrt_quasitriu(A)
function sqrt(A::UnitUpperTriangular{T}) where T
    B = A.data
    n = checksquare(B)
    t = typeof(sqrt(zero(T)))
    R = Matrix{t}(I, n, n)
    tt = typeof(zero(t)*zero(t))
    half = inv(R[1,1]+R[1,1]) # for general, algebraic cases. PR#20214
    @inbounds for j = 1:n
        for i = j-1:-1:1
            r::tt = B[i,j]
            @simd for k = i+1:j-1
                r -= R[i,k]*R[k,j]
            end
            r==0 || (R[i,j] = half*r)
        end
    end
    return UnitUpperTriangular(R)
end
sqrt(A::LowerTriangular) = copy(transpose(sqrt(copy(transpose(A)))))
sqrt(A::UnitLowerTriangular) = copy(transpose(sqrt(copy(transpose(A)))))

# Auxiliary functions for matrix square root

# square root of upper triangular or real upper quasitriangular matrix
function sqrt_quasitriu(A0; blockwidth = eltype(A0) <: Complex ? 512 : 256)
    n = checksquare(A0)
    T = eltype(A0)
    Tr = typeof(sqrt(real(zero(T))))
    Tc = typeof(sqrt(complex(zero(T))))
    if isreal(A0)
        is_sqrt_real = true
        if istriu(A0)
            for i in 1:n
                Aii = real(A0[i,i])
                if Aii < zero(Aii)
                    is_sqrt_real = false
                    break
                end
            end
        end
        if is_sqrt_real
            R = zeros(Tr, n, n)
            A = real(A0)
        else
            R = zeros(Tc, n, n)
            A = A0
        end
    else
        A = A0
        R = zeros(Tc, n, n)
    end
    _sqrt_quasitriu!(R, A; blockwidth=blockwidth, n=n)
    Rc = eltype(A0) <: Real ? R : complex(R)
    if A0 isa UpperTriangular
        return UpperTriangular(Rc)
    elseif A0 isa UnitUpperTriangular
        return UnitUpperTriangular(Rc)
    else
        return Rc
    end
end

# in-place recursive sqrt of upper quasi-triangular matrix A from
# Deadman E., Higham N.J., Ralha R. (2013) Blocked Schur Algorithms for Computing the Matrix
# Square Root. Applied Parallel and Scientific Computing. PARA 2012. Lecture Notes in
# Computer Science, vol 7782. https://doi.org/10.1007/978-3-642-36803-5_12
function _sqrt_quasitriu!(R, A; blockwidth=64, n=checksquare(A))
    if n ≤ blockwidth || !(eltype(R) <: BlasFloat) # base case, perform "point" algorithm
        _sqrt_quasitriu_block!(R, A)
    else  # compute blockwise recursion
        split = div(n, 2)
        iszero(A[split+1, split]) || (split += 1) # don't split 2x2 diagonal block
        r1 = 1:split
        r2 = (split + 1):n
        n1, n2 = split, n - split
        A11, A12, A22 = @views A[r1,r1], A[r1,r2], A[r2,r2]
        R11, R12, R22 = @views R[r1,r1], R[r1,r2], R[r2,r2]
        # solve diagonal blocks recursively
        _sqrt_quasitriu!(R11, A11; blockwidth=blockwidth, n=n1)
        _sqrt_quasitriu!(R22, A22; blockwidth=blockwidth, n=n2)
        # solve off-diagonal block
        R12 .= .- A12
        _sylvester_quasitriu!(R11, R22, R12; blockwidth=blockwidth, nA=n1, nB=n2, raise=false)
    end
    return R
end

function _sqrt_quasitriu_block!(R, A)
    _sqrt_quasitriu_diag_block!(R, A)
    _sqrt_quasitriu_offdiag_block!(R, A)
    return R
end

function _sqrt_quasitriu_diag_block!(R, A)
    n = size(R, 1)
    ta = eltype(R) <: Complex ? complex(eltype(A)) : eltype(A)
    i = 1
    @inbounds while i < n
        if iszero(A[i + 1, i])
            R[i, i] = sqrt(ta(A[i, i]))
            i += 1
        else
            # this branch is never reached when A is complex triangular
            @views _sqrt_real_2x2!(R[i:(i + 1), i:(i + 1)], A[i:(i + 1), i:(i + 1)])
            i += 2
        end
    end
    if i == n
        R[n, n] = sqrt(ta(A[n, n]))
    end
    return R
end

function _sqrt_quasitriu_offdiag_block!(R, A)
    n = size(R, 1)
    j = 1
    @inbounds while j ≤ n
        jsize_is_2 = j < n && !iszero(A[j + 1, j])
        i = j - 1
        while i > 0
            isize_is_2 = i > 1 && !iszero(A[i, i - 1])
            if isize_is_2
                if jsize_is_2
                    _sqrt_quasitriu_offdiag_block_2x2!(R, A, i - 1, j)
                else
                    _sqrt_quasitriu_offdiag_block_2x1!(R, A, i - 1, j)
                end
                i -= 2
            else
                if jsize_is_2
                    _sqrt_quasitriu_offdiag_block_1x2!(R, A, i, j)
                else
                    _sqrt_quasitriu_offdiag_block_1x1!(R, A, i, j)
                end
                i -= 1
            end
        end
        j += 2 - !jsize_is_2
    end
    return R
end

# real square root of 2x2 diagonal block of quasi-triangular matrix from real Schur
# decomposition. Eqs 6.8-6.9 and Algorithm 6.5 of
# Higham, 2008, "Functions of Matrices: Theory and Computation", SIAM.
Base.@propagate_inbounds function _sqrt_real_2x2!(R, A)
    # in the real Schur form, A[1, 1] == A[2, 2], and A[2, 1] * A[1, 2] < 0
    θ, a21, a12 = A[1, 1], A[2, 1], A[1, 2]
    # avoid overflow/underflow of μ
    # for real sqrt, |d| ≤ 2 max(|a12|,|a21|)
    μ = sqrt(abs(a12)) * sqrt(abs(a21))
    α = _real_sqrt(θ, μ)
    c = 2α
    R[1, 1] = α
    R[2, 1] = a21 / c
    R[1, 2] = a12 / c
    R[2, 2] = α
    return R
end

# real part of square root of θ+im*μ
@inline function _real_sqrt(θ, μ)
    t = sqrt((abs(θ) + hypot(θ, μ)) / 2)
    return θ ≥ 0 ? t : μ / 2t
end

Base.@propagate_inbounds function _sqrt_quasitriu_offdiag_block_1x1!(R, A, i, j)
    Rii = R[i, i]
    Rjj = R[j, j]
    iszero(Rii) && iszero(Rjj) && return R
    t = eltype(R)
    tt = typeof(zero(t)*zero(t))
    r = tt(-A[i, j])
    @simd for k in (i + 1):(j - 1)
        r += R[i, k] * R[k, j]
    end
    iszero(r) && return R
    R[i, j] = sylvester(Rii, Rjj, r)
    return R
end

Base.@propagate_inbounds function _sqrt_quasitriu_offdiag_block_1x2!(R, A, i, j)
    jrange = j:(j + 1)
    t = eltype(R)
    tt = typeof(zero(t)*zero(t))
    r1 = tt(-A[i, j])
    r2 = tt(-A[i, j + 1])
    @simd for k in (i + 1):(j - 1)
        rik = R[i, k]
        r1 += rik * R[k, j]
        r2 += rik * R[k, j + 1]
    end
    Rjj = @view R[jrange, jrange]
    Rij = @view R[i, jrange]
    Rij[1] = r1
    Rij[2] = r2
    _sylvester_1x2!(R[i, i], Rjj, Rij)
    return R
end

Base.@propagate_inbounds function _sqrt_quasitriu_offdiag_block_2x1!(R, A, i, j)
    irange = i:(i + 1)
    t = eltype(R)
    tt = typeof(zero(t)*zero(t))
    r1 = tt(-A[i, j])
    r2 = tt(-A[i + 1, j])
    @simd for k in (i + 2):(j - 1)
        rkj = R[k, j]
        r1 += R[i, k] * rkj
        r2 += R[i + 1, k] * rkj
    end
    Rii = @view R[irange, irange]
    Rij = @view R[irange, j]
    Rij[1] = r1
    Rij[2] = r2
    @views _sylvester_2x1!(Rii, R[j, j], Rij)
    return R
end

Base.@propagate_inbounds function _sqrt_quasitriu_offdiag_block_2x2!(R, A, i, j)
    irange = i:(i + 1)
    jrange = j:(j + 1)
    t = eltype(R)
    tt = typeof(zero(t)*zero(t))
    for i′ in irange, j′ in jrange
        Cij = tt(-A[i′, j′])
        @simd for k in (i + 2):(j - 1)
            Cij += R[i′, k] * R[k, j′]
        end
        R[i′, j′] = Cij
    end
    Rii = @view R[irange, irange]
    Rjj = @view R[jrange, jrange]
    Rij = @view R[irange, jrange]
    if !iszero(Rij) && !all(isnan, Rij)
        _sylvester_2x2!(Rii, Rjj, Rij)
    end
    return R
end

# solve Sylvester's equation AX + XB = -C using blockwise recursion until the dimension of
# A and B are no greater than blockwidth, based on Algorithm 1 from
# Jonsson I, Kågström B. Recursive blocked algorithms for solving triangular systems—
# Part I: one-sided and coupled Sylvester-type matrix equations. (2002) ACM Trans Math Softw.
# 28(4), https://doi.org/10.1145/592843.592845.
# specify raise=false to avoid breaking the recursion if a LAPACKException is thrown when
# computing one of the blocks.
function _sylvester_quasitriu!(A, B, C; blockwidth=64, nA=checksquare(A), nB=checksquare(B), raise=true)
    if 1 ≤ nA ≤ blockwidth && 1 ≤ nB ≤ blockwidth
        _sylvester_quasitriu_base!(A, B, C; raise=raise)
    elseif nA ≥ 2nB ≥ 2
        _sylvester_quasitriu_split1!(A, B, C; blockwidth=blockwidth, nA=nA, nB=nB, raise=raise)
    elseif nB ≥ 2nA ≥ 2
        _sylvester_quasitriu_split2!(A, B, C; blockwidth=blockwidth, nA=nA, nB=nB, raise=raise)
    else
        _sylvester_quasitriu_splitall!(A, B, C; blockwidth=blockwidth, nA=nA, nB=nB, raise=raise)
    end
    return C
end
function _sylvester_quasitriu_base!(A, B, C; raise=true)
    try
        _, scale = LAPACK.trsyl!('N', 'N', A, B, C)
        rmul!(C, -inv(scale))
    catch e
        if !(e isa LAPACKException) || raise
            throw(e)
        end
    end
    return C
end
function _sylvester_quasitriu_split1!(A, B, C; nA=checksquare(A), kwargs...)
    iA = div(nA, 2)
    iszero(A[iA + 1, iA]) || (iA += 1)  # don't split 2x2 diagonal block
    rA1, rA2 = 1:iA, (iA + 1):nA
    nA1, nA2 = iA, nA-iA
    A11, A12, A22 = @views A[rA1,rA1], A[rA1,rA2], A[rA2,rA2]
    C1, C2 = @views C[rA1,:], C[rA2,:]
    _sylvester_quasitriu!(A22, B, C2; nA=nA2, kwargs...)
    mul!(C1, A12, C2, true, true)
    _sylvester_quasitriu!(A11, B, C1; nA=nA1, kwargs...)
    return C
end
function _sylvester_quasitriu_split2!(A, B, C; nB=checksquare(B), kwargs...)
    iB = div(nB, 2)
    iszero(B[iB + 1, iB]) || (iB += 1)  # don't split 2x2 diagonal block
    rB1, rB2 = 1:iB, (iB + 1):nB
    nB1, nB2 = iB, nB-iB
    B11, B12, B22 = @views B[rB1,rB1], B[rB1,rB2], B[rB2,rB2]
    C1, C2 = @views C[:,rB1], C[:,rB2]
    _sylvester_quasitriu!(A, B11, C1; nB=nB1, kwargs...)
    mul!(C2, C1, B12, true, true)
    _sylvester_quasitriu!(A, B22, C2; nB=nB2, kwargs...)
    return C
end
function _sylvester_quasitriu_splitall!(A, B, C; nA=checksquare(A), nB=checksquare(B), kwargs...)
    iA = div(nA, 2)
    iszero(A[iA + 1, iA]) || (iA += 1)  # don't split 2x2 diagonal block
    iB = div(nB, 2)
    iszero(B[iB + 1, iB]) || (iB += 1)  # don't split 2x2 diagonal block
    rA1, rA2 = 1:iA, (iA + 1):nA
    nA1, nA2 = iA, nA-iA
    rB1, rB2 = 1:iB, (iB + 1):nB
    nB1, nB2 = iB, nB-iB
    A11, A12, A22 = @views A[rA1,rA1], A[rA1,rA2], A[rA2,rA2]
    B11, B12, B22 = @views B[rB1,rB1], B[rB1,rB2], B[rB2,rB2]
    C11, C21, C12, C22 = @views C[rA1,rB1], C[rA2,rB1], C[rA1,rB2], C[rA2,rB2]
    _sylvester_quasitriu!(A22, B11, C21; nA=nA2, nB=nB1, kwargs...)
    mul!(C11, A12, C21, true, true)
    _sylvester_quasitriu!(A11, B11, C11; nA=nA1, nB=nB1, kwargs...)
    mul!(C22, C21, B12, true, true)
    _sylvester_quasitriu!(A22, B22, C22; nA=nA2, nB=nB2, kwargs...)
    mul!(C12, A12, C22, true, true)
    mul!(C12, C11, B12, true, true)
    _sylvester_quasitriu!(A11, B22, C12; nA=nA1, nB=nB2, kwargs...)
    return C
end

# End of auxiliary functions for matrix square root

# Generic eigensystems
eigvals(A::AbstractTriangular) = diag(A)
function eigvecs(A::AbstractTriangular{T}) where T
    TT = promote_type(T, Float32)
    if TT <: BlasFloat
        return eigvecs(convert(AbstractMatrix{TT}, A))
    else
        throw(ArgumentError("eigvecs type $(typeof(A)) not supported. Please submit a pull request."))
    end
end
det(A::UnitUpperTriangular{T}) where {T} = one(T)
det(A::UnitLowerTriangular{T}) where {T} = one(T)
logdet(A::UnitUpperTriangular{T}) where {T} = zero(T)
logdet(A::UnitLowerTriangular{T}) where {T} = zero(T)
logabsdet(A::UnitUpperTriangular{T}) where {T} = zero(T), one(T)
logabsdet(A::UnitLowerTriangular{T}) where {T} = zero(T), one(T)
det(A::UpperTriangular) = prod(diag(A.data))
det(A::LowerTriangular) = prod(diag(A.data))
function logabsdet(A::Union{UpperTriangular{T},LowerTriangular{T}}) where T
    sgn = one(T)
    abs_det = zero(real(T))
    @inbounds for i in 1:size(A,1)
        diag_i = A.data[i,i]
        sgn *= sign(diag_i)
        abs_det += log(abs(diag_i))
    end
    return abs_det, sgn
end

eigen(A::AbstractTriangular) = Eigen(eigvals(A), eigvecs(A))

# Generic singular systems
for func in (:svd, :svd!, :svdvals)
    @eval begin
        ($func)(A::AbstractTriangular; kwargs...) = ($func)(copyto!(similar(parent(A)), A); kwargs...)
    end
end

factorize(A::AbstractTriangular) = A

# disambiguation methods: /(Adjoint of AbsVec, <:AbstractTriangular)
/(u::AdjointAbsVec, A::Union{LowerTriangular,UpperTriangular}) = adjoint(adjoint(A) \ u.parent)
/(u::AdjointAbsVec, A::Union{UnitLowerTriangular,UnitUpperTriangular}) = adjoint(adjoint(A) \ u.parent)
# disambiguation methods: /(Transpose of AbsVec, <:AbstractTriangular)
/(u::TransposeAbsVec, A::Union{LowerTriangular,UpperTriangular}) = transpose(transpose(A) \ u.parent)
/(u::TransposeAbsVec, A::Union{UnitLowerTriangular,UnitUpperTriangular}) = transpose(transpose(A) \ u.parent)
# disambiguation methods: /(Transpose of AbsVec, Adj/Trans of <:AbstractTriangular)
for (tritype, comptritype) in ((:LowerTriangular, :UpperTriangular),
                               (:UnitLowerTriangular, :UnitUpperTriangular),
                               (:UpperTriangular, :LowerTriangular),
                               (:UnitUpperTriangular, :UnitLowerTriangular))
    @eval /(u::TransposeAbsVec, A::$tritype{<:Any,<:Adjoint}) = transpose($comptritype(conj(parent(parent(A)))) \ u.parent)
    @eval /(u::TransposeAbsVec, A::$tritype{<:Any,<:Transpose}) = transpose(transpose(A) \ u.parent)
end<|MERGE_RESOLUTION|>--- conflicted
+++ resolved
@@ -9,11 +9,7 @@
 for t in (:LowerTriangular, :UnitLowerTriangular, :UpperTriangular,
           :UnitUpperTriangular)
     @eval begin
-<<<<<<< HEAD
-        struct $t{T,S<:AbstractMatrix} <: AbstractTriangular{T}
-=======
-        struct $t{T,S<:AbstractMatrix{T}} <: AbstractTriangular{T,S}
->>>>>>> c4cf1e69
+        struct $t{T,S<:AbstractMatrix{T}} <: AbstractTriangular{T}
             data::S
 
             function $t{T,S}(data) where {T,S<:AbstractMatrix{T}}
@@ -820,15 +816,9 @@
 inv(A::UnitUpperTriangular{T}) where {T} = UnitUpperTriangular(ldiv!(A, Matrix{T}(I, size(A, 1), size(A, 1))))
 inv(A::UnitLowerTriangular{T}) where {T} = UnitLowerTriangular(ldiv!(A, Matrix{T}(I, size(A, 1), size(A, 1))))
 
-<<<<<<< HEAD
 errorbounds(A::AbstractTriangular{T}, X::StridedVecOrMat{T}, B::StridedVecOrMat{T}) where {T<:Union{BigFloat,Complex{BigFloat}}} =
     error("not implemented yet! Please submit a pull request.")
 function errorbounds(A::AbstractTriangular{TA}, X::StridedVecOrMat{TX}, B::StridedVecOrMat{TB}) where {TA<:Number,TX<:Number,TB<:Number}
-=======
-errorbounds(A::AbstractTriangular{T,<:AbstractMatrix}, X::AbstractVecOrMat{T}, B::AbstractVecOrMat{T}) where {T<:Union{BigFloat,Complex{BigFloat}}} =
-    error("not implemented yet! Please submit a pull request.")
-function errorbounds(A::AbstractTriangular{TA,<:AbstractMatrix}, X::AbstractVecOrMat{TX}, B::AbstractVecOrMat{TB}) where {TA<:Number,TX<:Number,TB<:Number}
->>>>>>> c4cf1e69
     TAXB = promote_type(TA, TB, TX, Float32)
     errorbounds(convert(AbstractMatrix{TAXB}, A), convert(AbstractArray{TAXB}, X), convert(AbstractArray{TAXB}, B))
 end
